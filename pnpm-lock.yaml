lockfileVersion: '6.0'

settings:
  autoInstallPeers: true
  excludeLinksFromLockfile: false

overrides:
  '@auth/nextjs': 0.0.0-manual.223c6467

dependencies:
  '@radix-ui/react-alert-dialog':
    specifier: ^1.0.4
    version: 1.0.4(@types/react-dom@18.2.4)(@types/react@18.2.6)(react-dom@18.2.0)(react@18.2.0)
  '@radix-ui/react-dialog':
    specifier: ^1.0.4
    version: 1.0.4(@types/react-dom@18.2.4)(@types/react@18.2.6)(react-dom@18.2.0)(react@18.2.0)
  '@radix-ui/react-dropdown-menu':
    specifier: ^2.0.5
    version: 2.0.5(@types/react-dom@18.2.4)(@types/react@18.2.6)(react-dom@18.2.0)(react@18.2.0)
  '@radix-ui/react-label':
    specifier: ^2.0.2
    version: 2.0.2(@types/react-dom@18.2.4)(@types/react@18.2.6)(react-dom@18.2.0)(react@18.2.0)
  '@radix-ui/react-select':
    specifier: ^1.2.2
    version: 1.2.2(@types/react-dom@18.2.4)(@types/react@18.2.6)(react-dom@18.2.0)(react@18.2.0)
  '@radix-ui/react-separator':
    specifier: ^1.0.3
    version: 1.0.3(@types/react-dom@18.2.4)(@types/react@18.2.6)(react-dom@18.2.0)(react@18.2.0)
  '@radix-ui/react-slot':
    specifier: ^1.0.2
    version: 1.0.2(@types/react@18.2.6)(react@18.2.0)
  '@radix-ui/react-switch':
    specifier: ^1.0.3
    version: 1.0.3(@types/react-dom@18.2.4)(@types/react@18.2.6)(react-dom@18.2.0)(react@18.2.0)
  '@radix-ui/react-tooltip':
    specifier: ^1.0.6
    version: 1.0.6(@types/react-dom@18.2.4)(@types/react@18.2.6)(react-dom@18.2.0)(react@18.2.0)
  '@vercel/analytics':
    specifier: ^1.0.0
    version: 1.0.1
  '@vercel/kv':
    specifier: ^0.2.1
    version: 0.2.1
  '@vercel/og':
    specifier: ^0.5.7
    version: 0.5.7
  ai:
    specifier: ^2.1.6
    version: 2.1.6(react@18.2.0)(svelte@3.59.2)(vue@3.3.4)
  body-scroll-lock:
    specifier: 4.0.0-beta.0
    version: 4.0.0-beta.0
  class-variance-authority:
    specifier: ^0.4.0
    version: 0.4.0(typescript@5.1.3)
  clsx:
    specifier: ^1.2.1
    version: 1.2.1
  focus-trap-react:
    specifier: ^10.1.1
    version: 10.1.1(prop-types@15.8.1)(react-dom@18.2.0)(react@18.2.0)
  nanoid:
    specifier: ^4.0.2
    version: 4.0.2
  next:
    specifier: 13.4.7-canary.1
    version: 13.4.7-canary.1(react-dom@18.2.0)(react@18.2.0)
  next-auth:
    specifier: 0.0.0-manual.4cd21ea5
    version: 0.0.0-manual.4cd21ea5(next@13.4.7-canary.1)(react-dom@18.2.0)(react@18.2.0)
  next-themes:
    specifier: ^0.2.1
    version: 0.2.1(next@13.4.7-canary.1)(react-dom@18.2.0)(react@18.2.0)
  openai-edge:
    specifier: ^0.5.1
    version: 0.5.1
  react:
    specifier: ^18.2.0
    version: 18.2.0
  react-dom:
    specifier: ^18.2.0
    version: 18.2.0(react@18.2.0)
  react-hot-toast:
    specifier: ^2.4.1
    version: 2.4.1(csstype@3.1.2)(react-dom@18.2.0)(react@18.2.0)
  react-intersection-observer:
    specifier: ^9.4.4
    version: 9.4.4(react@18.2.0)
  react-markdown:
    specifier: ^8.0.7
    version: 8.0.7(@types/react@18.2.6)(react@18.2.0)
  react-syntax-highlighter:
    specifier: ^15.5.0
    version: 15.5.0(react@18.2.0)
  react-textarea-autosize:
    specifier: ^8.4.1
    version: 8.4.1(@types/react@18.2.6)(react@18.2.0)
  remark-gfm:
    specifier: ^3.0.1
    version: 3.0.1
  remark-math:
    specifier: ^5.1.1
    version: 5.1.1

devDependencies:
  '@tailwindcss/typography':
    specifier: ^0.5.9
    version: 0.5.9(tailwindcss@3.3.2)
  '@types/node':
    specifier: ^17.0.12
    version: 17.0.45
  '@types/react':
    specifier: ^18.0.22
    version: 18.2.6
  '@types/react-dom':
    specifier: ^18.0.7
    version: 18.2.4
  '@types/react-syntax-highlighter':
    specifier: ^15.5.6
    version: 15.5.6
  '@typescript-eslint/parser':
    specifier: ^5.59.7
    version: 5.59.7(eslint@8.40.0)(typescript@5.1.3)
  autoprefixer:
    specifier: ^10.4.13
    version: 10.4.14(postcss@8.4.23)
  dotenv:
    specifier: ^16.0.3
    version: 16.0.3
  drizzle-kit:
    specifier: ^0.18.0
    version: 0.18.0
  eslint:
    specifier: ^8.31.0
    version: 8.40.0
  eslint-config-next:
    specifier: 13.4.7-canary.1
    version: 13.4.7-canary.1(eslint@8.40.0)(typescript@5.1.3)
  eslint-config-prettier:
    specifier: ^8.3.0
    version: 8.8.0(eslint@8.40.0)
  eslint-plugin-tailwindcss:
    specifier: ^3.12.0
    version: 3.12.0(tailwindcss@3.3.2)
  postcss:
    specifier: ^8.4.21
    version: 8.4.23
  prettier:
    specifier: ^2.7.1
    version: 2.8.8
  tailwind-merge:
    specifier: ^1.12.0
    version: 1.12.0
  tailwindcss:
    specifier: ^3.3.1
    version: 3.3.2
  tailwindcss-animate:
    specifier: ^1.0.5
    version: 1.0.5(tailwindcss@3.3.2)
  typescript:
    specifier: ^5.1.3
    version: 5.1.3

packages:

  /@alloc/quick-lru@5.2.0:
    resolution: {integrity: sha512-UrcABB+4bUrFABwbluTIBErXwvbsU/V7TZWfmbgJfbkwiBuziS9gxdODUyuiecfdGQ85jglMW6juS3+z5TsKLw==}
    engines: {node: '>=10'}
    dev: true

<<<<<<< HEAD
  /@auth/core@0.0.0-manual.8fcd46b0:
    resolution: {integrity: sha512-KuhvZ0hHz6NvMAgAi+su0dJOD0YAiOWGaLswyfGK5RsG/cdhqyyiII9HOTaZbWZAKir0UGYb8SlN+owhV30JXg==}
=======
  /@auth/core@0.8.2:
    resolution: {integrity: sha512-swqJ7tKFlqiYIl1znFGrrawUv1F6rwL+/f3DoeWDaZLnr2phiHFaZsvNvLK7WBJhnJbel78Vd3GznuR31AnFUw==}
>>>>>>> 2dad7170
    peerDependencies:
      nodemailer: ^6.8.0
    peerDependenciesMeta:
      nodemailer:
        optional: true
    dependencies:
      '@panva/hkdf': 1.1.1
      cookie: 0.5.0
      jose: 4.14.4
      oauth4webapi: 2.3.0
      preact: 10.11.3
      preact-render-to-string: 5.2.3(preact@10.11.3)
    dev: false

<<<<<<< HEAD
  /@auth/nextjs@0.0.0-manual.179c08d4(next@13.4.7-canary.1)(react@18.2.0):
    resolution: {integrity: sha512-HVuDgb6xlYLV5mHTGc0Pycg8BlwtcvjvS+54QXEbOBpA5tulzKxAH8QlCoKj5R9XHW9hP9DiCnvXyVV9x2N+jA==}
=======
  /@auth/nextjs@0.0.0-manual.223c6467(next@13.4.7-canary.1)(react@18.2.0):
    resolution: {integrity: sha512-nO6TMZ67ysq5lwpffQofxVLlTDHBLYX2x6VNXCXqbOoapofAk1qKyJ57lelHQdgV3py6qqWej/bTa4fDL19IDw==}
>>>>>>> 2dad7170
    peerDependencies:
      next: ^13.4.2
      react: ^18.2.0
    dependencies:
      '@auth/core': 0.0.0-manual.8fcd46b0
      next: 13.4.7-canary.1(react-dom@18.2.0)(react@18.2.0)
      react: 18.2.0
    transitivePeerDependencies:
      - nodemailer
    dev: false

  /@babel/helper-string-parser@7.22.5:
    resolution: {integrity: sha512-mM4COjgZox8U+JcXQwPijIZLElkgEpO5rsERVDJTc2qfCDfERyob6k5WegS14SX18IIjv+XD+GrqNumY5JRCDw==}
    engines: {node: '>=6.9.0'}
    dev: false

  /@babel/helper-validator-identifier@7.22.5:
    resolution: {integrity: sha512-aJXu+6lErq8ltp+JhkJUfk1MTGyuA4v7f3pA+BJ5HLfNC6nAQ0Cpi9uOquUj8Hehg0aUiHzWQbOVJGao6ztBAQ==}
    engines: {node: '>=6.9.0'}
    dev: false

  /@babel/parser@7.22.5:
    resolution: {integrity: sha512-DFZMC9LJUG9PLOclRC32G63UXwzqS2koQC8dkx+PLdmt1xSePYpbT/NbsrJy8Q/muXz7o/h/d4A7Fuyixm559Q==}
    engines: {node: '>=6.0.0'}
    hasBin: true
    dependencies:
      '@babel/types': 7.22.5
    dev: false

  /@babel/runtime@7.21.5:
    resolution: {integrity: sha512-8jI69toZqqcsnqGGqwGS4Qb1VwLOEp4hz+CXPywcvjs60u3B4Pom/U/7rm4W8tMOYEB+E9wgD0mW1l3r8qlI9Q==}
    engines: {node: '>=6.9.0'}
    dependencies:
      regenerator-runtime: 0.13.11

  /@babel/types@7.22.5:
    resolution: {integrity: sha512-zo3MIHGOkPOfoRXitsgHLjEXmlDaD/5KU1Uzuc9GNiZPhSqVxVRtxuPaSBZDsYZ9qV88AjtMtWW7ww98loJ9KA==}
    engines: {node: '>=6.9.0'}
    dependencies:
      '@babel/helper-string-parser': 7.22.5
      '@babel/helper-validator-identifier': 7.22.5
      to-fast-properties: 2.0.0
    dev: false

  /@esbuild/android-arm@0.15.18:
    resolution: {integrity: sha512-5GT+kcs2WVGjVs7+boataCkO5Fg0y4kCjzkB5bAip7H4jfnOS3dA6KPiww9W1OEKTKeAcUVhdZGvgI65OXmUnw==}
    engines: {node: '>=12'}
    cpu: [arm]
    os: [android]
    requiresBuild: true
    dev: true
    optional: true

  /@esbuild/linux-loong64@0.15.18:
    resolution: {integrity: sha512-L4jVKS82XVhw2nvzLg/19ClLWg0y27ulRwuP7lcyL6AbUWB5aPglXY3M21mauDQMDfRLs8cQmeT03r/+X3cZYQ==}
    engines: {node: '>=12'}
    cpu: [loong64]
    os: [linux]
    requiresBuild: true
    dev: true
    optional: true

  /@eslint-community/eslint-utils@4.4.0(eslint@8.40.0):
    resolution: {integrity: sha512-1/sA4dwrzBAyeUoQ6oxahHKmrZvsnLCg4RfxW3ZFGGmQkSNQPFNLV9CUEFQP1x9EYXHTo5p6xdhZM1Ne9p/AfA==}
    engines: {node: ^12.22.0 || ^14.17.0 || >=16.0.0}
    peerDependencies:
      eslint: ^6.0.0 || ^7.0.0 || >=8.0.0
    dependencies:
      eslint: 8.40.0
      eslint-visitor-keys: 3.4.1
    dev: true

  /@eslint-community/regexpp@4.5.1:
    resolution: {integrity: sha512-Z5ba73P98O1KUYCCJTUeVpja9RcGoMdncZ6T49FCUl2lN38JtCJ+3WgIDBv0AuY4WChU5PmtJmOCTlN6FZTFKQ==}
    engines: {node: ^12.0.0 || ^14.0.0 || >=16.0.0}
    dev: true

  /@eslint/eslintrc@2.0.3:
    resolution: {integrity: sha512-+5gy6OQfk+xx3q0d6jGZZC3f3KzAkXc/IanVxd1is/VIIziRqqt3ongQz0FiTUXqTk0c7aDB3OaFuKnuSoJicQ==}
    engines: {node: ^12.22.0 || ^14.17.0 || >=16.0.0}
    dependencies:
      ajv: 6.12.6
      debug: 4.3.4
      espree: 9.5.2
      globals: 13.20.0
      ignore: 5.2.4
      import-fresh: 3.3.0
      js-yaml: 4.1.0
      minimatch: 3.1.2
      strip-json-comments: 3.1.1
    transitivePeerDependencies:
      - supports-color
    dev: true

  /@eslint/js@8.40.0:
    resolution: {integrity: sha512-ElyB54bJIhXQYVKjDSvCkPO1iU1tSAeVQJbllWJq1XQSmmA4dgFk8CbiBGpiOPxleE48vDogxCtmMYku4HSVLA==}
    engines: {node: ^12.22.0 || ^14.17.0 || >=16.0.0}
    dev: true

  /@floating-ui/core@1.2.6:
    resolution: {integrity: sha512-EvYTiXet5XqweYGClEmpu3BoxmsQ4hkj3QaYA6qEnigCWffTP3vNRwBReTdrwDwo7OoJ3wM8Uoe9Uk4n+d4hfg==}
    dev: false

  /@floating-ui/dom@1.2.9:
    resolution: {integrity: sha512-sosQxsqgxMNkV3C+3UqTS6LxP7isRLwX8WMepp843Rb3/b0Wz8+MdUkxJksByip3C2WwLugLHN1b4ibn//zKwQ==}
    dependencies:
      '@floating-ui/core': 1.2.6
    dev: false

  /@floating-ui/react-dom@2.0.0(react-dom@18.2.0)(react@18.2.0):
    resolution: {integrity: sha512-Ke0oU3SeuABC2C4OFu2mSAwHIP5WUiV98O9YWoHV4Q5aT6E9k06DV0Khi5uYspR8xmmBk08t8ZDcz3TR3ARkEg==}
    peerDependencies:
      react: '>=16.8.0'
      react-dom: '>=16.8.0'
    dependencies:
      '@floating-ui/dom': 1.2.9
      react: 18.2.0
      react-dom: 18.2.0(react@18.2.0)
    dev: false

  /@humanwhocodes/config-array@0.11.8:
    resolution: {integrity: sha512-UybHIJzJnR5Qc/MsD9Kr+RpO2h+/P1GhOwdiLPXK5TWk5sgTdu88bTD9UP+CKbPPh5Rni1u0GjAdYQLemG8g+g==}
    engines: {node: '>=10.10.0'}
    dependencies:
      '@humanwhocodes/object-schema': 1.2.1
      debug: 4.3.4
      minimatch: 3.1.2
    transitivePeerDependencies:
      - supports-color
    dev: true

  /@humanwhocodes/module-importer@1.0.1:
    resolution: {integrity: sha512-bxveV4V8v5Yb4ncFTT3rPSgZBOpCkjfK0y4oVVVJwIuDVBRMDXrPyXRL988i5ap9m9bnyEEjWfm5WkBmtffLfA==}
    engines: {node: '>=12.22'}
    dev: true

  /@humanwhocodes/object-schema@1.2.1:
    resolution: {integrity: sha512-ZnQMnLV4e7hDlUvw8H+U8ASL02SS2Gn6+9Ac3wGGLIe7+je2AeAOxPY+izIPJDfFDb7eDjev0Us8MO1iFRN8hA==}
    dev: true

  /@jridgewell/gen-mapping@0.3.3:
    resolution: {integrity: sha512-HLhSWOLRi875zjjMG/r+Nv0oCW8umGb0BgEhyX3dDX3egwZtB8PqLnjz3yedt8R5StBrzcg4aBpnh8UA9D1BoQ==}
    engines: {node: '>=6.0.0'}
    dependencies:
      '@jridgewell/set-array': 1.1.2
      '@jridgewell/sourcemap-codec': 1.4.15
      '@jridgewell/trace-mapping': 0.3.18
    dev: true

  /@jridgewell/resolve-uri@3.1.0:
    resolution: {integrity: sha512-F2msla3tad+Mfht5cJq7LSXcdudKTWCVYUgw6pLFOOHSTtZlj6SWNYAp+AhuqLmWdBO2X5hPrLcu8cVP8fy28w==}
    engines: {node: '>=6.0.0'}
    dev: true

  /@jridgewell/set-array@1.1.2:
    resolution: {integrity: sha512-xnkseuNADM0gt2bs+BvhO0p78Mk762YnZdsuzFV018NoG1Sj1SCQvpSqa7XUaTam5vAGasABV9qXASMKnFMwMw==}
    engines: {node: '>=6.0.0'}
    dev: true

  /@jridgewell/sourcemap-codec@1.4.14:
    resolution: {integrity: sha512-XPSJHWmi394fuUuzDnGz1wiKqWfo1yXecHQMRf2l6hztTO+nPru658AyDngaBe7isIxEkRsPR3FZh+s7iVa4Uw==}
    dev: true

  /@jridgewell/sourcemap-codec@1.4.15:
    resolution: {integrity: sha512-eF2rxCRulEKXHTRiDrDy6erMYWqNw4LPdQ8UQA4huuxaQsVeRPFl2oM8oDGxMFhJUWZf9McpLtJasDDZb/Bpeg==}

  /@jridgewell/trace-mapping@0.3.18:
    resolution: {integrity: sha512-w+niJYzMHdd7USdiH2U6869nqhD2nbfZXND5Yp93qIbEmnDNk7PD48o+YchRVpzMU7M6jVCbenTR7PA1FLQ9pA==}
    dependencies:
      '@jridgewell/resolve-uri': 3.1.0
      '@jridgewell/sourcemap-codec': 1.4.14
    dev: true

  /@next/env@13.4.7-canary.1:
    resolution: {integrity: sha512-2ZA+CatMIujZ5G8gN8E0ndxnMwqSEa856KUqz0hxOSJxFMT26Uds2Z6tz82sFU8biNaq4lT7cUJhGKccTXTXsg==}
    dev: false

  /@next/eslint-plugin-next@13.4.7-canary.1:
    resolution: {integrity: sha512-Soo9dFbldN4KeFYPfEPf78xD9bn7g62nZdS6sUXAYWfeIhZPgcpxwD1TZbL8dvpOse6IksCixkMYH3nYknneUA==}
    dependencies:
      glob: 7.1.7
    dev: true

  /@next/swc-darwin-arm64@13.4.7-canary.1:
    resolution: {integrity: sha512-LmqRfCFnBSI8HPis6es0wpH+2nX9/FiSqRYZsk8ibPWcIm37rq5Qwp5cAK3hQFWlJlNdTyGaJ1e49VKZUTEXBw==}
    engines: {node: '>= 10'}
    cpu: [arm64]
    os: [darwin]
    requiresBuild: true
    dev: false
    optional: true

  /@next/swc-darwin-x64@13.4.7-canary.1:
    resolution: {integrity: sha512-ngS/YWlBzhC2hb9Lmw6cCcks2aZRvFIB+iHlygZIELTfBPd9OUoRlOaa/KQLa/ycKwL2c8L8AFL67i3KQs5j3g==}
    engines: {node: '>= 10'}
    cpu: [x64]
    os: [darwin]
    requiresBuild: true
    dev: false
    optional: true

  /@next/swc-linux-arm64-gnu@13.4.7-canary.1:
    resolution: {integrity: sha512-5NDlJaba0tWz7mU6IpCfOQ5xDwXwFg4SV6IKLDoNFEchkmlAifW8y2i2OCdmaG+MDpODi3xUBkM1qP2Sd6oUMQ==}
    engines: {node: '>= 10'}
    cpu: [arm64]
    os: [linux]
    requiresBuild: true
    dev: false
    optional: true

  /@next/swc-linux-arm64-musl@13.4.7-canary.1:
    resolution: {integrity: sha512-bYIMi8vhtlCvAMg2xa0CCeOZ0wOZoOKUd9w46qmWfddBUuhwJj5C+QKHXOG+oTxXIVxq14Ffkww9orafYV0R6g==}
    engines: {node: '>= 10'}
    cpu: [arm64]
    os: [linux]
    requiresBuild: true
    dev: false
    optional: true

  /@next/swc-linux-x64-gnu@13.4.7-canary.1:
    resolution: {integrity: sha512-FvO2t5F02zzvWRybStIR5QZJnOSaznF6E7njBD0hcCeb3Il84rKJCc4DoMhcLt68YljI6tWhqlDbiy+7ghfJlg==}
    engines: {node: '>= 10'}
    cpu: [x64]
    os: [linux]
    requiresBuild: true
    dev: false
    optional: true

  /@next/swc-linux-x64-musl@13.4.7-canary.1:
    resolution: {integrity: sha512-2kxqgbBvP+WUrKrrEcFqWGKrff5hGCmzEju5sbEZExuFV7sy+4nf5I9A9f0dFiP3z1hudVGJDrgbcDwt0Odvxw==}
    engines: {node: '>= 10'}
    cpu: [x64]
    os: [linux]
    requiresBuild: true
    dev: false
    optional: true

  /@next/swc-win32-arm64-msvc@13.4.7-canary.1:
    resolution: {integrity: sha512-u+IxAt8i/iYc760qAMlrs0yGyYNokRJpWWdVBwTQ7n5zsjpJ2xifga3r8fWEJwdRvH0yVx15IM/QYZXQOJ8TQA==}
    engines: {node: '>= 10'}
    cpu: [arm64]
    os: [win32]
    requiresBuild: true
    dev: false
    optional: true

  /@next/swc-win32-ia32-msvc@13.4.7-canary.1:
    resolution: {integrity: sha512-aChXbr2c0aEwMhhkl9+JT7A2x7JMpmP5NLD7m+Drt4Ss6NZYTwecJTFEt/AbtIm5V/pMYVb1UDZXJtfTKNiHhw==}
    engines: {node: '>= 10'}
    cpu: [ia32]
    os: [win32]
    requiresBuild: true
    dev: false
    optional: true

  /@next/swc-win32-x64-msvc@13.4.7-canary.1:
    resolution: {integrity: sha512-AcZDEqMXW3Bm2dmhMc8metReCpx/NilC8LPKP44SFM97y5OaAfhG+47n0SAmhI9L8NaWMsZCS5NryM/6scyaWQ==}
    engines: {node: '>= 10'}
    cpu: [x64]
    os: [win32]
    requiresBuild: true
    dev: false
    optional: true

  /@nodelib/fs.scandir@2.1.5:
    resolution: {integrity: sha512-vq24Bq3ym5HEQm2NKCr3yXDwjc7vTsEThRDnkp2DK9p1uqLR+DHurm/NOTo0KG7HYHU7eppKZj3MyqYuMBf62g==}
    engines: {node: '>= 8'}
    dependencies:
      '@nodelib/fs.stat': 2.0.5
      run-parallel: 1.2.0
    dev: true

  /@nodelib/fs.stat@2.0.5:
    resolution: {integrity: sha512-RkhPPp2zrqDAQA/2jNhnztcPAlv64XdhIp7a7454A5ovI7Bukxgt7MX7udwAu3zg1DcpPU0rz3VV1SeaqvY4+A==}
    engines: {node: '>= 8'}
    dev: true

  /@nodelib/fs.walk@1.2.8:
    resolution: {integrity: sha512-oGB+UxlgWcgQkgwo8GcEGwemoTFt3FIO9ababBmaGwXIoBKZ+GTy0pP185beGg7Llih/NSHSV2XAs1lnznocSg==}
    engines: {node: '>= 8'}
    dependencies:
      '@nodelib/fs.scandir': 2.1.5
      fastq: 1.15.0
    dev: true

  /@panva/hkdf@1.1.1:
    resolution: {integrity: sha512-dhPeilub1NuIG0X5Kvhh9lH4iW3ZsHlnzwgwbOlgwQ2wG1IqFzsgHqmKPk3WzsdWAeaxKJxgM0+W433RmN45GA==}
    dev: false

  /@pkgr/utils@2.4.0:
    resolution: {integrity: sha512-2OCURAmRtdlL8iUDTypMrrxfwe8frXTeXaxGsVOaYtc/wrUyk8Z/0OBetM7cdlsy7ZFWlMX72VogKeh+A4Xcjw==}
    engines: {node: ^12.20.0 || ^14.18.0 || >=16.0.0}
    dependencies:
      cross-spawn: 7.0.3
      fast-glob: 3.2.12
      is-glob: 4.0.3
      open: 9.1.0
      picocolors: 1.0.0
      tslib: 2.5.0
    dev: true

  /@radix-ui/number@1.0.1:
    resolution: {integrity: sha512-T5gIdVO2mmPW3NNhjNgEP3cqMXjXL9UbO0BzWcXfvdBs+BohbQxvd/K5hSVKmn9/lbTdsQVKbUcP5WLCwvUbBg==}
    dependencies:
      '@babel/runtime': 7.21.5
    dev: false

  /@radix-ui/primitive@1.0.1:
    resolution: {integrity: sha512-yQ8oGX2GVsEYMWGxcovu1uGWPCxV5BFfeeYxqPmuAzUyLT9qmaMXSAhXpb0WrspIeqYzdJpkh2vHModJPgRIaw==}
    dependencies:
      '@babel/runtime': 7.21.5
    dev: false

  /@radix-ui/react-alert-dialog@1.0.4(@types/react-dom@18.2.4)(@types/react@18.2.6)(react-dom@18.2.0)(react@18.2.0):
    resolution: {integrity: sha512-jbfBCRlKYlhbitueOAv7z74PXYeIQmWpKwm3jllsdkw7fGWNkxqP3v0nY9WmOzcPqpQuoorNtvViBgL46n5gVg==}
    peerDependencies:
      '@types/react': '*'
      '@types/react-dom': '*'
      react: ^16.8 || ^17.0 || ^18.0
      react-dom: ^16.8 || ^17.0 || ^18.0
    peerDependenciesMeta:
      '@types/react':
        optional: true
      '@types/react-dom':
        optional: true
    dependencies:
      '@babel/runtime': 7.21.5
      '@radix-ui/primitive': 1.0.1
      '@radix-ui/react-compose-refs': 1.0.1(@types/react@18.2.6)(react@18.2.0)
      '@radix-ui/react-context': 1.0.1(@types/react@18.2.6)(react@18.2.0)
      '@radix-ui/react-dialog': 1.0.4(@types/react-dom@18.2.4)(@types/react@18.2.6)(react-dom@18.2.0)(react@18.2.0)
      '@radix-ui/react-primitive': 1.0.3(@types/react-dom@18.2.4)(@types/react@18.2.6)(react-dom@18.2.0)(react@18.2.0)
      '@radix-ui/react-slot': 1.0.2(@types/react@18.2.6)(react@18.2.0)
      '@types/react': 18.2.6
      '@types/react-dom': 18.2.4
      react: 18.2.0
      react-dom: 18.2.0(react@18.2.0)
    dev: false

  /@radix-ui/react-arrow@1.0.3(@types/react-dom@18.2.4)(@types/react@18.2.6)(react-dom@18.2.0)(react@18.2.0):
    resolution: {integrity: sha512-wSP+pHsB/jQRaL6voubsQ/ZlrGBHHrOjmBnr19hxYgtS0WvAFwZhK2WP/YY5yF9uKECCEEDGxuLxq1NBK51wFA==}
    peerDependencies:
      '@types/react': '*'
      '@types/react-dom': '*'
      react: ^16.8 || ^17.0 || ^18.0
      react-dom: ^16.8 || ^17.0 || ^18.0
    peerDependenciesMeta:
      '@types/react':
        optional: true
      '@types/react-dom':
        optional: true
    dependencies:
      '@babel/runtime': 7.21.5
      '@radix-ui/react-primitive': 1.0.3(@types/react-dom@18.2.4)(@types/react@18.2.6)(react-dom@18.2.0)(react@18.2.0)
      '@types/react': 18.2.6
      '@types/react-dom': 18.2.4
      react: 18.2.0
      react-dom: 18.2.0(react@18.2.0)
    dev: false

  /@radix-ui/react-collection@1.0.3(@types/react-dom@18.2.4)(@types/react@18.2.6)(react-dom@18.2.0)(react@18.2.0):
    resolution: {integrity: sha512-3SzW+0PW7yBBoQlT8wNcGtaxaD0XSu0uLUFgrtHY08Acx05TaHaOmVLR73c0j/cqpDy53KBMO7s0dx2wmOIDIA==}
    peerDependencies:
      '@types/react': '*'
      '@types/react-dom': '*'
      react: ^16.8 || ^17.0 || ^18.0
      react-dom: ^16.8 || ^17.0 || ^18.0
    peerDependenciesMeta:
      '@types/react':
        optional: true
      '@types/react-dom':
        optional: true
    dependencies:
      '@babel/runtime': 7.21.5
      '@radix-ui/react-compose-refs': 1.0.1(@types/react@18.2.6)(react@18.2.0)
      '@radix-ui/react-context': 1.0.1(@types/react@18.2.6)(react@18.2.0)
      '@radix-ui/react-primitive': 1.0.3(@types/react-dom@18.2.4)(@types/react@18.2.6)(react-dom@18.2.0)(react@18.2.0)
      '@radix-ui/react-slot': 1.0.2(@types/react@18.2.6)(react@18.2.0)
      '@types/react': 18.2.6
      '@types/react-dom': 18.2.4
      react: 18.2.0
      react-dom: 18.2.0(react@18.2.0)
    dev: false

  /@radix-ui/react-compose-refs@1.0.1(@types/react@18.2.6)(react@18.2.0):
    resolution: {integrity: sha512-fDSBgd44FKHa1FRMU59qBMPFcl2PZE+2nmqunj+BWFyYYjnhIDWL2ItDs3rrbJDQOtzt5nIebLCQc4QRfz6LJw==}
    peerDependencies:
      '@types/react': '*'
      react: ^16.8 || ^17.0 || ^18.0
    peerDependenciesMeta:
      '@types/react':
        optional: true
    dependencies:
      '@babel/runtime': 7.21.5
      '@types/react': 18.2.6
      react: 18.2.0
    dev: false

  /@radix-ui/react-context@1.0.1(@types/react@18.2.6)(react@18.2.0):
    resolution: {integrity: sha512-ebbrdFoYTcuZ0v4wG5tedGnp9tzcV8awzsxYph7gXUyvnNLuTIcCk1q17JEbnVhXAKG9oX3KtchwiMIAYp9NLg==}
    peerDependencies:
      '@types/react': '*'
      react: ^16.8 || ^17.0 || ^18.0
    peerDependenciesMeta:
      '@types/react':
        optional: true
    dependencies:
      '@babel/runtime': 7.21.5
      '@types/react': 18.2.6
      react: 18.2.0
    dev: false

  /@radix-ui/react-dialog@1.0.4(@types/react-dom@18.2.4)(@types/react@18.2.6)(react-dom@18.2.0)(react@18.2.0):
    resolution: {integrity: sha512-hJtRy/jPULGQZceSAP2Re6/4NpKo8im6V8P2hUqZsdFiSL8l35kYsw3qbRI6Ay5mQd2+wlLqje770eq+RJ3yZg==}
    peerDependencies:
      '@types/react': '*'
      '@types/react-dom': '*'
      react: ^16.8 || ^17.0 || ^18.0
      react-dom: ^16.8 || ^17.0 || ^18.0
    peerDependenciesMeta:
      '@types/react':
        optional: true
      '@types/react-dom':
        optional: true
    dependencies:
      '@babel/runtime': 7.21.5
      '@radix-ui/primitive': 1.0.1
      '@radix-ui/react-compose-refs': 1.0.1(@types/react@18.2.6)(react@18.2.0)
      '@radix-ui/react-context': 1.0.1(@types/react@18.2.6)(react@18.2.0)
      '@radix-ui/react-dismissable-layer': 1.0.4(@types/react-dom@18.2.4)(@types/react@18.2.6)(react-dom@18.2.0)(react@18.2.0)
      '@radix-ui/react-focus-guards': 1.0.1(@types/react@18.2.6)(react@18.2.0)
      '@radix-ui/react-focus-scope': 1.0.3(@types/react-dom@18.2.4)(@types/react@18.2.6)(react-dom@18.2.0)(react@18.2.0)
      '@radix-ui/react-id': 1.0.1(@types/react@18.2.6)(react@18.2.0)
      '@radix-ui/react-portal': 1.0.3(@types/react-dom@18.2.4)(@types/react@18.2.6)(react-dom@18.2.0)(react@18.2.0)
      '@radix-ui/react-presence': 1.0.1(@types/react-dom@18.2.4)(@types/react@18.2.6)(react-dom@18.2.0)(react@18.2.0)
      '@radix-ui/react-primitive': 1.0.3(@types/react-dom@18.2.4)(@types/react@18.2.6)(react-dom@18.2.0)(react@18.2.0)
      '@radix-ui/react-slot': 1.0.2(@types/react@18.2.6)(react@18.2.0)
      '@radix-ui/react-use-controllable-state': 1.0.1(@types/react@18.2.6)(react@18.2.0)
      '@types/react': 18.2.6
      '@types/react-dom': 18.2.4
      aria-hidden: 1.2.3
      react: 18.2.0
      react-dom: 18.2.0(react@18.2.0)
      react-remove-scroll: 2.5.5(@types/react@18.2.6)(react@18.2.0)
    dev: false

  /@radix-ui/react-direction@1.0.1(@types/react@18.2.6)(react@18.2.0):
    resolution: {integrity: sha512-RXcvnXgyvYvBEOhCBuddKecVkoMiI10Jcm5cTI7abJRAHYfFxeu+FBQs/DvdxSYucxR5mna0dNsL6QFlds5TMA==}
    peerDependencies:
      '@types/react': '*'
      react: ^16.8 || ^17.0 || ^18.0
    peerDependenciesMeta:
      '@types/react':
        optional: true
    dependencies:
      '@babel/runtime': 7.21.5
      '@types/react': 18.2.6
      react: 18.2.0
    dev: false

  /@radix-ui/react-dismissable-layer@1.0.4(@types/react-dom@18.2.4)(@types/react@18.2.6)(react-dom@18.2.0)(react@18.2.0):
    resolution: {integrity: sha512-7UpBa/RKMoHJYjie1gkF1DlK8l1fdU/VKDpoS3rCCo8YBJR294GwcEHyxHw72yvphJ7ld0AXEcSLAzY2F/WyCg==}
    peerDependencies:
      '@types/react': '*'
      '@types/react-dom': '*'
      react: ^16.8 || ^17.0 || ^18.0
      react-dom: ^16.8 || ^17.0 || ^18.0
    peerDependenciesMeta:
      '@types/react':
        optional: true
      '@types/react-dom':
        optional: true
    dependencies:
      '@babel/runtime': 7.21.5
      '@radix-ui/primitive': 1.0.1
      '@radix-ui/react-compose-refs': 1.0.1(@types/react@18.2.6)(react@18.2.0)
      '@radix-ui/react-primitive': 1.0.3(@types/react-dom@18.2.4)(@types/react@18.2.6)(react-dom@18.2.0)(react@18.2.0)
      '@radix-ui/react-use-callback-ref': 1.0.1(@types/react@18.2.6)(react@18.2.0)
      '@radix-ui/react-use-escape-keydown': 1.0.3(@types/react@18.2.6)(react@18.2.0)
      '@types/react': 18.2.6
      '@types/react-dom': 18.2.4
      react: 18.2.0
      react-dom: 18.2.0(react@18.2.0)
    dev: false

  /@radix-ui/react-dropdown-menu@2.0.5(@types/react-dom@18.2.4)(@types/react@18.2.6)(react-dom@18.2.0)(react@18.2.0):
    resolution: {integrity: sha512-xdOrZzOTocqqkCkYo8yRPCib5OkTkqN7lqNCdxwPOdE466DOaNl4N8PkUIlsXthQvW5Wwkd+aEmWpfWlBoDPEw==}
    peerDependencies:
      '@types/react': '*'
      '@types/react-dom': '*'
      react: ^16.8 || ^17.0 || ^18.0
      react-dom: ^16.8 || ^17.0 || ^18.0
    peerDependenciesMeta:
      '@types/react':
        optional: true
      '@types/react-dom':
        optional: true
    dependencies:
      '@babel/runtime': 7.21.5
      '@radix-ui/primitive': 1.0.1
      '@radix-ui/react-compose-refs': 1.0.1(@types/react@18.2.6)(react@18.2.0)
      '@radix-ui/react-context': 1.0.1(@types/react@18.2.6)(react@18.2.0)
      '@radix-ui/react-id': 1.0.1(@types/react@18.2.6)(react@18.2.0)
      '@radix-ui/react-menu': 2.0.5(@types/react-dom@18.2.4)(@types/react@18.2.6)(react-dom@18.2.0)(react@18.2.0)
      '@radix-ui/react-primitive': 1.0.3(@types/react-dom@18.2.4)(@types/react@18.2.6)(react-dom@18.2.0)(react@18.2.0)
      '@radix-ui/react-use-controllable-state': 1.0.1(@types/react@18.2.6)(react@18.2.0)
      '@types/react': 18.2.6
      '@types/react-dom': 18.2.4
      react: 18.2.0
      react-dom: 18.2.0(react@18.2.0)
    dev: false

  /@radix-ui/react-focus-guards@1.0.1(@types/react@18.2.6)(react@18.2.0):
    resolution: {integrity: sha512-Rect2dWbQ8waGzhMavsIbmSVCgYxkXLxxR3ZvCX79JOglzdEy4JXMb98lq4hPxUbLr77nP0UOGf4rcMU+s1pUA==}
    peerDependencies:
      '@types/react': '*'
      react: ^16.8 || ^17.0 || ^18.0
    peerDependenciesMeta:
      '@types/react':
        optional: true
    dependencies:
      '@babel/runtime': 7.21.5
      '@types/react': 18.2.6
      react: 18.2.0
    dev: false

  /@radix-ui/react-focus-scope@1.0.3(@types/react-dom@18.2.4)(@types/react@18.2.6)(react-dom@18.2.0)(react@18.2.0):
    resolution: {integrity: sha512-upXdPfqI4islj2CslyfUBNlaJCPybbqRHAi1KER7Isel9Q2AtSJ0zRBZv8mWQiFXD2nyAJ4BhC3yXgZ6kMBSrQ==}
    peerDependencies:
      '@types/react': '*'
      '@types/react-dom': '*'
      react: ^16.8 || ^17.0 || ^18.0
      react-dom: ^16.8 || ^17.0 || ^18.0
    peerDependenciesMeta:
      '@types/react':
        optional: true
      '@types/react-dom':
        optional: true
    dependencies:
      '@babel/runtime': 7.21.5
      '@radix-ui/react-compose-refs': 1.0.1(@types/react@18.2.6)(react@18.2.0)
      '@radix-ui/react-primitive': 1.0.3(@types/react-dom@18.2.4)(@types/react@18.2.6)(react-dom@18.2.0)(react@18.2.0)
      '@radix-ui/react-use-callback-ref': 1.0.1(@types/react@18.2.6)(react@18.2.0)
      '@types/react': 18.2.6
      '@types/react-dom': 18.2.4
      react: 18.2.0
      react-dom: 18.2.0(react@18.2.0)
    dev: false

  /@radix-ui/react-id@1.0.1(@types/react@18.2.6)(react@18.2.0):
    resolution: {integrity: sha512-tI7sT/kqYp8p96yGWY1OAnLHrqDgzHefRBKQ2YAkBS5ja7QLcZ9Z/uY7bEjPUatf8RomoXM8/1sMj1IJaE5UzQ==}
    peerDependencies:
      '@types/react': '*'
      react: ^16.8 || ^17.0 || ^18.0
    peerDependenciesMeta:
      '@types/react':
        optional: true
    dependencies:
      '@babel/runtime': 7.21.5
      '@radix-ui/react-use-layout-effect': 1.0.1(@types/react@18.2.6)(react@18.2.0)
      '@types/react': 18.2.6
      react: 18.2.0
    dev: false

  /@radix-ui/react-label@2.0.2(@types/react-dom@18.2.4)(@types/react@18.2.6)(react-dom@18.2.0)(react@18.2.0):
    resolution: {integrity: sha512-N5ehvlM7qoTLx7nWPodsPYPgMzA5WM8zZChQg8nyFJKnDO5WHdba1vv5/H6IO5LtJMfD2Q3wh1qHFGNtK0w3bQ==}
    peerDependencies:
      '@types/react': '*'
      '@types/react-dom': '*'
      react: ^16.8 || ^17.0 || ^18.0
      react-dom: ^16.8 || ^17.0 || ^18.0
    peerDependenciesMeta:
      '@types/react':
        optional: true
      '@types/react-dom':
        optional: true
    dependencies:
      '@babel/runtime': 7.21.5
      '@radix-ui/react-primitive': 1.0.3(@types/react-dom@18.2.4)(@types/react@18.2.6)(react-dom@18.2.0)(react@18.2.0)
      '@types/react': 18.2.6
      '@types/react-dom': 18.2.4
      react: 18.2.0
      react-dom: 18.2.0(react@18.2.0)
    dev: false

  /@radix-ui/react-menu@2.0.5(@types/react-dom@18.2.4)(@types/react@18.2.6)(react-dom@18.2.0)(react@18.2.0):
    resolution: {integrity: sha512-Gw4f9pwdH+w5w+49k0gLjN0PfRDHvxmAgG16AbyJZ7zhwZ6PBHKtWohvnSwfusfnK3L68dpBREHpVkj8wEM7ZA==}
    peerDependencies:
      '@types/react': '*'
      '@types/react-dom': '*'
      react: ^16.8 || ^17.0 || ^18.0
      react-dom: ^16.8 || ^17.0 || ^18.0
    peerDependenciesMeta:
      '@types/react':
        optional: true
      '@types/react-dom':
        optional: true
    dependencies:
      '@babel/runtime': 7.21.5
      '@radix-ui/primitive': 1.0.1
      '@radix-ui/react-collection': 1.0.3(@types/react-dom@18.2.4)(@types/react@18.2.6)(react-dom@18.2.0)(react@18.2.0)
      '@radix-ui/react-compose-refs': 1.0.1(@types/react@18.2.6)(react@18.2.0)
      '@radix-ui/react-context': 1.0.1(@types/react@18.2.6)(react@18.2.0)
      '@radix-ui/react-direction': 1.0.1(@types/react@18.2.6)(react@18.2.0)
      '@radix-ui/react-dismissable-layer': 1.0.4(@types/react-dom@18.2.4)(@types/react@18.2.6)(react-dom@18.2.0)(react@18.2.0)
      '@radix-ui/react-focus-guards': 1.0.1(@types/react@18.2.6)(react@18.2.0)
      '@radix-ui/react-focus-scope': 1.0.3(@types/react-dom@18.2.4)(@types/react@18.2.6)(react-dom@18.2.0)(react@18.2.0)
      '@radix-ui/react-id': 1.0.1(@types/react@18.2.6)(react@18.2.0)
      '@radix-ui/react-popper': 1.1.2(@types/react-dom@18.2.4)(@types/react@18.2.6)(react-dom@18.2.0)(react@18.2.0)
      '@radix-ui/react-portal': 1.0.3(@types/react-dom@18.2.4)(@types/react@18.2.6)(react-dom@18.2.0)(react@18.2.0)
      '@radix-ui/react-presence': 1.0.1(@types/react-dom@18.2.4)(@types/react@18.2.6)(react-dom@18.2.0)(react@18.2.0)
      '@radix-ui/react-primitive': 1.0.3(@types/react-dom@18.2.4)(@types/react@18.2.6)(react-dom@18.2.0)(react@18.2.0)
      '@radix-ui/react-roving-focus': 1.0.4(@types/react-dom@18.2.4)(@types/react@18.2.6)(react-dom@18.2.0)(react@18.2.0)
      '@radix-ui/react-slot': 1.0.2(@types/react@18.2.6)(react@18.2.0)
      '@radix-ui/react-use-callback-ref': 1.0.1(@types/react@18.2.6)(react@18.2.0)
      '@types/react': 18.2.6
      '@types/react-dom': 18.2.4
      aria-hidden: 1.2.3
      react: 18.2.0
      react-dom: 18.2.0(react@18.2.0)
      react-remove-scroll: 2.5.5(@types/react@18.2.6)(react@18.2.0)
    dev: false

  /@radix-ui/react-popper@1.1.2(@types/react-dom@18.2.4)(@types/react@18.2.6)(react-dom@18.2.0)(react@18.2.0):
    resolution: {integrity: sha512-1CnGGfFi/bbqtJZZ0P/NQY20xdG3E0LALJaLUEoKwPLwl6PPPfbeiCqMVQnhoFRAxjJj4RpBRJzDmUgsex2tSg==}
    peerDependencies:
      '@types/react': '*'
      '@types/react-dom': '*'
      react: ^16.8 || ^17.0 || ^18.0
      react-dom: ^16.8 || ^17.0 || ^18.0
    peerDependenciesMeta:
      '@types/react':
        optional: true
      '@types/react-dom':
        optional: true
    dependencies:
      '@babel/runtime': 7.21.5
      '@floating-ui/react-dom': 2.0.0(react-dom@18.2.0)(react@18.2.0)
      '@radix-ui/react-arrow': 1.0.3(@types/react-dom@18.2.4)(@types/react@18.2.6)(react-dom@18.2.0)(react@18.2.0)
      '@radix-ui/react-compose-refs': 1.0.1(@types/react@18.2.6)(react@18.2.0)
      '@radix-ui/react-context': 1.0.1(@types/react@18.2.6)(react@18.2.0)
      '@radix-ui/react-primitive': 1.0.3(@types/react-dom@18.2.4)(@types/react@18.2.6)(react-dom@18.2.0)(react@18.2.0)
      '@radix-ui/react-use-callback-ref': 1.0.1(@types/react@18.2.6)(react@18.2.0)
      '@radix-ui/react-use-layout-effect': 1.0.1(@types/react@18.2.6)(react@18.2.0)
      '@radix-ui/react-use-rect': 1.0.1(@types/react@18.2.6)(react@18.2.0)
      '@radix-ui/react-use-size': 1.0.1(@types/react@18.2.6)(react@18.2.0)
      '@radix-ui/rect': 1.0.1
      '@types/react': 18.2.6
      '@types/react-dom': 18.2.4
      react: 18.2.0
      react-dom: 18.2.0(react@18.2.0)
    dev: false

  /@radix-ui/react-portal@1.0.3(@types/react-dom@18.2.4)(@types/react@18.2.6)(react-dom@18.2.0)(react@18.2.0):
    resolution: {integrity: sha512-xLYZeHrWoPmA5mEKEfZZevoVRK/Q43GfzRXkWV6qawIWWK8t6ifIiLQdd7rmQ4Vk1bmI21XhqF9BN3jWf+phpA==}
    peerDependencies:
      '@types/react': '*'
      '@types/react-dom': '*'
      react: ^16.8 || ^17.0 || ^18.0
      react-dom: ^16.8 || ^17.0 || ^18.0
    peerDependenciesMeta:
      '@types/react':
        optional: true
      '@types/react-dom':
        optional: true
    dependencies:
      '@babel/runtime': 7.21.5
      '@radix-ui/react-primitive': 1.0.3(@types/react-dom@18.2.4)(@types/react@18.2.6)(react-dom@18.2.0)(react@18.2.0)
      '@types/react': 18.2.6
      '@types/react-dom': 18.2.4
      react: 18.2.0
      react-dom: 18.2.0(react@18.2.0)
    dev: false

  /@radix-ui/react-presence@1.0.1(@types/react-dom@18.2.4)(@types/react@18.2.6)(react-dom@18.2.0)(react@18.2.0):
    resolution: {integrity: sha512-UXLW4UAbIY5ZjcvzjfRFo5gxva8QirC9hF7wRE4U5gz+TP0DbRk+//qyuAQ1McDxBt1xNMBTaciFGvEmJvAZCg==}
    peerDependencies:
      '@types/react': '*'
      '@types/react-dom': '*'
      react: ^16.8 || ^17.0 || ^18.0
      react-dom: ^16.8 || ^17.0 || ^18.0
    peerDependenciesMeta:
      '@types/react':
        optional: true
      '@types/react-dom':
        optional: true
    dependencies:
      '@babel/runtime': 7.21.5
      '@radix-ui/react-compose-refs': 1.0.1(@types/react@18.2.6)(react@18.2.0)
      '@radix-ui/react-use-layout-effect': 1.0.1(@types/react@18.2.6)(react@18.2.0)
      '@types/react': 18.2.6
      '@types/react-dom': 18.2.4
      react: 18.2.0
      react-dom: 18.2.0(react@18.2.0)
    dev: false

  /@radix-ui/react-primitive@1.0.3(@types/react-dom@18.2.4)(@types/react@18.2.6)(react-dom@18.2.0)(react@18.2.0):
    resolution: {integrity: sha512-yi58uVyoAcK/Nq1inRY56ZSjKypBNKTa/1mcL8qdl6oJeEaDbOldlzrGn7P6Q3Id5d+SYNGc5AJgc4vGhjs5+g==}
    peerDependencies:
      '@types/react': '*'
      '@types/react-dom': '*'
      react: ^16.8 || ^17.0 || ^18.0
      react-dom: ^16.8 || ^17.0 || ^18.0
    peerDependenciesMeta:
      '@types/react':
        optional: true
      '@types/react-dom':
        optional: true
    dependencies:
      '@babel/runtime': 7.21.5
      '@radix-ui/react-slot': 1.0.2(@types/react@18.2.6)(react@18.2.0)
      '@types/react': 18.2.6
      '@types/react-dom': 18.2.4
      react: 18.2.0
      react-dom: 18.2.0(react@18.2.0)
    dev: false

  /@radix-ui/react-roving-focus@1.0.4(@types/react-dom@18.2.4)(@types/react@18.2.6)(react-dom@18.2.0)(react@18.2.0):
    resolution: {integrity: sha512-2mUg5Mgcu001VkGy+FfzZyzbmuUWzgWkj3rvv4yu+mLw03+mTzbxZHvfcGyFp2b8EkQeMkpRQ5FiA2Vr2O6TeQ==}
    peerDependencies:
      '@types/react': '*'
      '@types/react-dom': '*'
      react: ^16.8 || ^17.0 || ^18.0
      react-dom: ^16.8 || ^17.0 || ^18.0
    peerDependenciesMeta:
      '@types/react':
        optional: true
      '@types/react-dom':
        optional: true
    dependencies:
      '@babel/runtime': 7.21.5
      '@radix-ui/primitive': 1.0.1
      '@radix-ui/react-collection': 1.0.3(@types/react-dom@18.2.4)(@types/react@18.2.6)(react-dom@18.2.0)(react@18.2.0)
      '@radix-ui/react-compose-refs': 1.0.1(@types/react@18.2.6)(react@18.2.0)
      '@radix-ui/react-context': 1.0.1(@types/react@18.2.6)(react@18.2.0)
      '@radix-ui/react-direction': 1.0.1(@types/react@18.2.6)(react@18.2.0)
      '@radix-ui/react-id': 1.0.1(@types/react@18.2.6)(react@18.2.0)
      '@radix-ui/react-primitive': 1.0.3(@types/react-dom@18.2.4)(@types/react@18.2.6)(react-dom@18.2.0)(react@18.2.0)
      '@radix-ui/react-use-callback-ref': 1.0.1(@types/react@18.2.6)(react@18.2.0)
      '@radix-ui/react-use-controllable-state': 1.0.1(@types/react@18.2.6)(react@18.2.0)
      '@types/react': 18.2.6
      '@types/react-dom': 18.2.4
      react: 18.2.0
      react-dom: 18.2.0(react@18.2.0)
    dev: false

  /@radix-ui/react-select@1.2.2(@types/react-dom@18.2.4)(@types/react@18.2.6)(react-dom@18.2.0)(react@18.2.0):
    resolution: {integrity: sha512-zI7McXr8fNaSrUY9mZe4x/HC0jTLY9fWNhO1oLWYMQGDXuV4UCivIGTxwioSzO0ZCYX9iSLyWmAh/1TOmX3Cnw==}
    peerDependencies:
      '@types/react': '*'
      '@types/react-dom': '*'
      react: ^16.8 || ^17.0 || ^18.0
      react-dom: ^16.8 || ^17.0 || ^18.0
    peerDependenciesMeta:
      '@types/react':
        optional: true
      '@types/react-dom':
        optional: true
    dependencies:
      '@babel/runtime': 7.21.5
      '@radix-ui/number': 1.0.1
      '@radix-ui/primitive': 1.0.1
      '@radix-ui/react-collection': 1.0.3(@types/react-dom@18.2.4)(@types/react@18.2.6)(react-dom@18.2.0)(react@18.2.0)
      '@radix-ui/react-compose-refs': 1.0.1(@types/react@18.2.6)(react@18.2.0)
      '@radix-ui/react-context': 1.0.1(@types/react@18.2.6)(react@18.2.0)
      '@radix-ui/react-direction': 1.0.1(@types/react@18.2.6)(react@18.2.0)
      '@radix-ui/react-dismissable-layer': 1.0.4(@types/react-dom@18.2.4)(@types/react@18.2.6)(react-dom@18.2.0)(react@18.2.0)
      '@radix-ui/react-focus-guards': 1.0.1(@types/react@18.2.6)(react@18.2.0)
      '@radix-ui/react-focus-scope': 1.0.3(@types/react-dom@18.2.4)(@types/react@18.2.6)(react-dom@18.2.0)(react@18.2.0)
      '@radix-ui/react-id': 1.0.1(@types/react@18.2.6)(react@18.2.0)
      '@radix-ui/react-popper': 1.1.2(@types/react-dom@18.2.4)(@types/react@18.2.6)(react-dom@18.2.0)(react@18.2.0)
      '@radix-ui/react-portal': 1.0.3(@types/react-dom@18.2.4)(@types/react@18.2.6)(react-dom@18.2.0)(react@18.2.0)
      '@radix-ui/react-primitive': 1.0.3(@types/react-dom@18.2.4)(@types/react@18.2.6)(react-dom@18.2.0)(react@18.2.0)
      '@radix-ui/react-slot': 1.0.2(@types/react@18.2.6)(react@18.2.0)
      '@radix-ui/react-use-callback-ref': 1.0.1(@types/react@18.2.6)(react@18.2.0)
      '@radix-ui/react-use-controllable-state': 1.0.1(@types/react@18.2.6)(react@18.2.0)
      '@radix-ui/react-use-layout-effect': 1.0.1(@types/react@18.2.6)(react@18.2.0)
      '@radix-ui/react-use-previous': 1.0.1(@types/react@18.2.6)(react@18.2.0)
      '@radix-ui/react-visually-hidden': 1.0.3(@types/react-dom@18.2.4)(@types/react@18.2.6)(react-dom@18.2.0)(react@18.2.0)
      '@types/react': 18.2.6
      '@types/react-dom': 18.2.4
      aria-hidden: 1.2.3
      react: 18.2.0
      react-dom: 18.2.0(react@18.2.0)
      react-remove-scroll: 2.5.5(@types/react@18.2.6)(react@18.2.0)
    dev: false

  /@radix-ui/react-separator@1.0.3(@types/react-dom@18.2.4)(@types/react@18.2.6)(react-dom@18.2.0)(react@18.2.0):
    resolution: {integrity: sha512-itYmTy/kokS21aiV5+Z56MZB54KrhPgn6eHDKkFeOLR34HMN2s8PaN47qZZAGnvupcjxHaFZnW4pQEh0BvvVuw==}
    peerDependencies:
      '@types/react': '*'
      '@types/react-dom': '*'
      react: ^16.8 || ^17.0 || ^18.0
      react-dom: ^16.8 || ^17.0 || ^18.0
    peerDependenciesMeta:
      '@types/react':
        optional: true
      '@types/react-dom':
        optional: true
    dependencies:
      '@babel/runtime': 7.21.5
      '@radix-ui/react-primitive': 1.0.3(@types/react-dom@18.2.4)(@types/react@18.2.6)(react-dom@18.2.0)(react@18.2.0)
      '@types/react': 18.2.6
      '@types/react-dom': 18.2.4
      react: 18.2.0
      react-dom: 18.2.0(react@18.2.0)
    dev: false

  /@radix-ui/react-slot@1.0.2(@types/react@18.2.6)(react@18.2.0):
    resolution: {integrity: sha512-YeTpuq4deV+6DusvVUW4ivBgnkHwECUu0BiN43L5UCDFgdhsRUWAghhTF5MbvNTPzmiFOx90asDSUjWuCNapwg==}
    peerDependencies:
      '@types/react': '*'
      react: ^16.8 || ^17.0 || ^18.0
    peerDependenciesMeta:
      '@types/react':
        optional: true
    dependencies:
      '@babel/runtime': 7.21.5
      '@radix-ui/react-compose-refs': 1.0.1(@types/react@18.2.6)(react@18.2.0)
      '@types/react': 18.2.6
      react: 18.2.0
    dev: false

  /@radix-ui/react-switch@1.0.3(@types/react-dom@18.2.4)(@types/react@18.2.6)(react-dom@18.2.0)(react@18.2.0):
    resolution: {integrity: sha512-mxm87F88HyHztsI7N+ZUmEoARGkC22YVW5CaC+Byc+HRpuvCrOBPTAnXgf+tZ/7i0Sg/eOePGdMhUKhPaQEqow==}
    peerDependencies:
      '@types/react': '*'
      '@types/react-dom': '*'
      react: ^16.8 || ^17.0 || ^18.0
      react-dom: ^16.8 || ^17.0 || ^18.0
    peerDependenciesMeta:
      '@types/react':
        optional: true
      '@types/react-dom':
        optional: true
    dependencies:
      '@babel/runtime': 7.21.5
      '@radix-ui/primitive': 1.0.1
      '@radix-ui/react-compose-refs': 1.0.1(@types/react@18.2.6)(react@18.2.0)
      '@radix-ui/react-context': 1.0.1(@types/react@18.2.6)(react@18.2.0)
      '@radix-ui/react-primitive': 1.0.3(@types/react-dom@18.2.4)(@types/react@18.2.6)(react-dom@18.2.0)(react@18.2.0)
      '@radix-ui/react-use-controllable-state': 1.0.1(@types/react@18.2.6)(react@18.2.0)
      '@radix-ui/react-use-previous': 1.0.1(@types/react@18.2.6)(react@18.2.0)
      '@radix-ui/react-use-size': 1.0.1(@types/react@18.2.6)(react@18.2.0)
      '@types/react': 18.2.6
      '@types/react-dom': 18.2.4
      react: 18.2.0
      react-dom: 18.2.0(react@18.2.0)
    dev: false

  /@radix-ui/react-tooltip@1.0.6(@types/react-dom@18.2.4)(@types/react@18.2.6)(react-dom@18.2.0)(react@18.2.0):
    resolution: {integrity: sha512-DmNFOiwEc2UDigsYj6clJENma58OelxD24O4IODoZ+3sQc3Zb+L8w1EP+y9laTuKCLAysPw4fD6/v0j4KNV8rg==}
    peerDependencies:
      '@types/react': '*'
      '@types/react-dom': '*'
      react: ^16.8 || ^17.0 || ^18.0
      react-dom: ^16.8 || ^17.0 || ^18.0
    peerDependenciesMeta:
      '@types/react':
        optional: true
      '@types/react-dom':
        optional: true
    dependencies:
      '@babel/runtime': 7.21.5
      '@radix-ui/primitive': 1.0.1
      '@radix-ui/react-compose-refs': 1.0.1(@types/react@18.2.6)(react@18.2.0)
      '@radix-ui/react-context': 1.0.1(@types/react@18.2.6)(react@18.2.0)
      '@radix-ui/react-dismissable-layer': 1.0.4(@types/react-dom@18.2.4)(@types/react@18.2.6)(react-dom@18.2.0)(react@18.2.0)
      '@radix-ui/react-id': 1.0.1(@types/react@18.2.6)(react@18.2.0)
      '@radix-ui/react-popper': 1.1.2(@types/react-dom@18.2.4)(@types/react@18.2.6)(react-dom@18.2.0)(react@18.2.0)
      '@radix-ui/react-portal': 1.0.3(@types/react-dom@18.2.4)(@types/react@18.2.6)(react-dom@18.2.0)(react@18.2.0)
      '@radix-ui/react-presence': 1.0.1(@types/react-dom@18.2.4)(@types/react@18.2.6)(react-dom@18.2.0)(react@18.2.0)
      '@radix-ui/react-primitive': 1.0.3(@types/react-dom@18.2.4)(@types/react@18.2.6)(react-dom@18.2.0)(react@18.2.0)
      '@radix-ui/react-slot': 1.0.2(@types/react@18.2.6)(react@18.2.0)
      '@radix-ui/react-use-controllable-state': 1.0.1(@types/react@18.2.6)(react@18.2.0)
      '@radix-ui/react-visually-hidden': 1.0.3(@types/react-dom@18.2.4)(@types/react@18.2.6)(react-dom@18.2.0)(react@18.2.0)
      '@types/react': 18.2.6
      '@types/react-dom': 18.2.4
      react: 18.2.0
      react-dom: 18.2.0(react@18.2.0)
    dev: false

  /@radix-ui/react-use-callback-ref@1.0.1(@types/react@18.2.6)(react@18.2.0):
    resolution: {integrity: sha512-D94LjX4Sp0xJFVaoQOd3OO9k7tpBYNOXdVhkltUbGv2Qb9OXdrg/CpsjlZv7ia14Sylv398LswWBVVu5nqKzAQ==}
    peerDependencies:
      '@types/react': '*'
      react: ^16.8 || ^17.0 || ^18.0
    peerDependenciesMeta:
      '@types/react':
        optional: true
    dependencies:
      '@babel/runtime': 7.21.5
      '@types/react': 18.2.6
      react: 18.2.0
    dev: false

  /@radix-ui/react-use-controllable-state@1.0.1(@types/react@18.2.6)(react@18.2.0):
    resolution: {integrity: sha512-Svl5GY5FQeN758fWKrjM6Qb7asvXeiZltlT4U2gVfl8Gx5UAv2sMR0LWo8yhsIZh2oQ0eFdZ59aoOOMV7b47VA==}
    peerDependencies:
      '@types/react': '*'
      react: ^16.8 || ^17.0 || ^18.0
    peerDependenciesMeta:
      '@types/react':
        optional: true
    dependencies:
      '@babel/runtime': 7.21.5
      '@radix-ui/react-use-callback-ref': 1.0.1(@types/react@18.2.6)(react@18.2.0)
      '@types/react': 18.2.6
      react: 18.2.0
    dev: false

  /@radix-ui/react-use-escape-keydown@1.0.3(@types/react@18.2.6)(react@18.2.0):
    resolution: {integrity: sha512-vyL82j40hcFicA+M4Ex7hVkB9vHgSse1ZWomAqV2Je3RleKGO5iM8KMOEtfoSB0PnIelMd2lATjTGMYqN5ylTg==}
    peerDependencies:
      '@types/react': '*'
      react: ^16.8 || ^17.0 || ^18.0
    peerDependenciesMeta:
      '@types/react':
        optional: true
    dependencies:
      '@babel/runtime': 7.21.5
      '@radix-ui/react-use-callback-ref': 1.0.1(@types/react@18.2.6)(react@18.2.0)
      '@types/react': 18.2.6
      react: 18.2.0
    dev: false

  /@radix-ui/react-use-layout-effect@1.0.1(@types/react@18.2.6)(react@18.2.0):
    resolution: {integrity: sha512-v/5RegiJWYdoCvMnITBkNNx6bCj20fiaJnWtRkU18yITptraXjffz5Qbn05uOiQnOvi+dbkznkoaMltz1GnszQ==}
    peerDependencies:
      '@types/react': '*'
      react: ^16.8 || ^17.0 || ^18.0
    peerDependenciesMeta:
      '@types/react':
        optional: true
    dependencies:
      '@babel/runtime': 7.21.5
      '@types/react': 18.2.6
      react: 18.2.0
    dev: false

  /@radix-ui/react-use-previous@1.0.1(@types/react@18.2.6)(react@18.2.0):
    resolution: {integrity: sha512-cV5La9DPwiQ7S0gf/0qiD6YgNqM5Fk97Kdrlc5yBcrF3jyEZQwm7vYFqMo4IfeHgJXsRaMvLABFtd0OVEmZhDw==}
    peerDependencies:
      '@types/react': '*'
      react: ^16.8 || ^17.0 || ^18.0
    peerDependenciesMeta:
      '@types/react':
        optional: true
    dependencies:
      '@babel/runtime': 7.21.5
      '@types/react': 18.2.6
      react: 18.2.0
    dev: false

  /@radix-ui/react-use-rect@1.0.1(@types/react@18.2.6)(react@18.2.0):
    resolution: {integrity: sha512-Cq5DLuSiuYVKNU8orzJMbl15TXilTnJKUCltMVQg53BQOF1/C5toAaGrowkgksdBQ9H+SRL23g0HDmg9tvmxXw==}
    peerDependencies:
      '@types/react': '*'
      react: ^16.8 || ^17.0 || ^18.0
    peerDependenciesMeta:
      '@types/react':
        optional: true
    dependencies:
      '@babel/runtime': 7.21.5
      '@radix-ui/rect': 1.0.1
      '@types/react': 18.2.6
      react: 18.2.0
    dev: false

  /@radix-ui/react-use-size@1.0.1(@types/react@18.2.6)(react@18.2.0):
    resolution: {integrity: sha512-ibay+VqrgcaI6veAojjofPATwledXiSmX+C0KrBk/xgpX9rBzPV3OsfwlhQdUOFbh+LKQorLYT+xTXW9V8yd0g==}
    peerDependencies:
      '@types/react': '*'
      react: ^16.8 || ^17.0 || ^18.0
    peerDependenciesMeta:
      '@types/react':
        optional: true
    dependencies:
      '@babel/runtime': 7.21.5
      '@radix-ui/react-use-layout-effect': 1.0.1(@types/react@18.2.6)(react@18.2.0)
      '@types/react': 18.2.6
      react: 18.2.0
    dev: false

  /@radix-ui/react-visually-hidden@1.0.3(@types/react-dom@18.2.4)(@types/react@18.2.6)(react-dom@18.2.0)(react@18.2.0):
    resolution: {integrity: sha512-D4w41yN5YRKtu464TLnByKzMDG/JlMPHtfZgQAu9v6mNakUqGUI9vUrfQKz8NK41VMm/xbZbh76NUTVtIYqOMA==}
    peerDependencies:
      '@types/react': '*'
      '@types/react-dom': '*'
      react: ^16.8 || ^17.0 || ^18.0
      react-dom: ^16.8 || ^17.0 || ^18.0
    peerDependenciesMeta:
      '@types/react':
        optional: true
      '@types/react-dom':
        optional: true
    dependencies:
      '@babel/runtime': 7.21.5
      '@radix-ui/react-primitive': 1.0.3(@types/react-dom@18.2.4)(@types/react@18.2.6)(react-dom@18.2.0)(react@18.2.0)
      '@types/react': 18.2.6
      '@types/react-dom': 18.2.4
      react: 18.2.0
      react-dom: 18.2.0(react@18.2.0)
    dev: false

  /@radix-ui/rect@1.0.1:
    resolution: {integrity: sha512-fyrgCaedtvMg9NK3en0pnOYJdtfwxUcNolezkNPUsoX57X8oQk+NkqcvzHXD2uKNij6GXmWU9NDru2IWjrO4BQ==}
    dependencies:
      '@babel/runtime': 7.21.5
    dev: false

  /@resvg/resvg-wasm@2.4.1:
    resolution: {integrity: sha512-yi6R0HyHtsoWTRA06Col4WoDs7SvlXU3DLMNP2bdAgs7HK18dTEVl1weXgxRzi8gwLteGUbIg29zulxIB3GSdg==}
    engines: {node: '>= 10'}
    dev: false

  /@rushstack/eslint-patch@1.2.0:
    resolution: {integrity: sha512-sXo/qW2/pAcmT43VoRKOJbDOfV3cYpq3szSVfIThQXNt+E4DfKj361vaAt3c88U5tPUxzEswam7GW48PJqtKAg==}
    dev: true

  /@shuding/opentype.js@1.4.0-beta.0:
    resolution: {integrity: sha512-3NgmNyH3l/Hv6EvsWJbsvpcpUba6R8IREQ83nH83cyakCw7uM1arZKNfHwv1Wz6jgqrF/j4x5ELvR6PnK9nTcA==}
    engines: {node: '>= 8.0.0'}
    hasBin: true
    dependencies:
      fflate: 0.7.4
      string.prototype.codepointat: 0.2.1
    dev: false

  /@swc/helpers@0.5.1:
    resolution: {integrity: sha512-sJ902EfIzn1Fa+qYmjdQqh8tPsoxyBz+8yBKC2HKUxyezKJFwPGOn7pv4WY6QuQW//ySQi5lJjA/ZT9sNWWNTg==}
    dependencies:
      tslib: 2.5.0
    dev: false

  /@tailwindcss/typography@0.5.9(tailwindcss@3.3.2):
    resolution: {integrity: sha512-t8Sg3DyynFysV9f4JDOVISGsjazNb48AeIYQwcL+Bsq5uf4RYL75C1giZ43KISjeDGBaTN3Kxh7Xj/vRSMJUUg==}
    peerDependencies:
      tailwindcss: '>=3.0.0 || insiders'
    dependencies:
      lodash.castarray: 4.4.0
      lodash.isplainobject: 4.0.6
      lodash.merge: 4.6.2
      postcss-selector-parser: 6.0.10
      tailwindcss: 3.3.2
    dev: true

  /@types/debug@4.1.7:
    resolution: {integrity: sha512-9AonUzyTjXXhEOa0DnqpzZi6VHlqKMswga9EXjpXnnqxwLtdvPPtlO8evrI5D9S6asFRCQ6v+wpiUKbw+vKqyg==}
    dependencies:
      '@types/ms': 0.7.31
    dev: false

  /@types/hast@2.3.4:
    resolution: {integrity: sha512-wLEm0QvaoawEDoTRwzTXp4b4jpwiJDvR5KMnFnVodm3scufTlBOWRD6N1OBf9TZMhjlNsSfcO5V+7AF4+Vy+9g==}
    dependencies:
      '@types/unist': 2.0.6
    dev: false

  /@types/json5@0.0.29:
    resolution: {integrity: sha512-dRLjCWHYg4oaA77cxO64oO+7JwCwnIzkZPdrrC71jQmQtlhM556pwKo5bUzqvZndkVbeFLIIi+9TC40JNF5hNQ==}
    dev: true

  /@types/katex@0.16.0:
    resolution: {integrity: sha512-hz+S3nV6Mym5xPbT9fnO8dDhBFQguMYpY0Ipxv06JMi1ORgnEM4M1ymWDUhUNer3ElLmT583opRo4RzxKmh9jw==}
    dev: false

  /@types/mdast@3.0.11:
    resolution: {integrity: sha512-Y/uImid8aAwrEA24/1tcRZwpxX3pIFTSilcNDKSPn+Y2iDywSEachzRuvgAYYLR3wpGXAsMbv5lvKLDZLeYPAw==}
    dependencies:
      '@types/unist': 2.0.6
    dev: false

  /@types/ms@0.7.31:
    resolution: {integrity: sha512-iiUgKzV9AuaEkZqkOLDIvlQiL6ltuZd9tGcW3gwpnX8JbuiuhFlEGmmFXEXkN50Cvq7Os88IY2v0dkDqXYWVgA==}
    dev: false

  /@types/node@17.0.45:
    resolution: {integrity: sha512-w+tIMs3rq2afQdsPJlODhoUEKzFP1ayaoyl1CcnwtIlsVe7K7bA1NGm4s3PraqTLlXnbIN84zuBlxBWo1u9BLw==}
    dev: true

  /@types/prop-types@15.7.5:
    resolution: {integrity: sha512-JCB8C6SnDoQf0cNycqd/35A7MjcnK+ZTqE7judS6o7utxUCg6imJg3QK2qzHKszlTjcj2cn+NwMB2i96ubpj7w==}

  /@types/react-dom@18.2.4:
    resolution: {integrity: sha512-G2mHoTMTL4yoydITgOGwWdWMVd8sNgyEP85xVmMKAPUBwQWm9wBPQUmvbeF4V3WBY1P7mmL4BkjQ0SqUpf1snw==}
    dependencies:
      '@types/react': 18.2.6

  /@types/react-syntax-highlighter@15.5.6:
    resolution: {integrity: sha512-i7wFuLbIAFlabTeD2I1cLjEOrG/xdMa/rpx2zwzAoGHuXJDhSqp9BSfDlMHSh9JSuNfxHk9eEmMX6D55GiyjGg==}
    dependencies:
      '@types/react': 18.2.6
    dev: true

  /@types/react@18.2.6:
    resolution: {integrity: sha512-wRZClXn//zxCFW+ye/D2qY65UsYP1Fpex2YXorHc8awoNamkMZSvBxwxdYVInsHOZZd2Ppq8isnSzJL5Mpf8OA==}
    dependencies:
      '@types/prop-types': 15.7.5
      '@types/scheduler': 0.16.3
      csstype: 3.1.2

  /@types/scheduler@0.16.3:
    resolution: {integrity: sha512-5cJ8CB4yAx7BH1oMvdU0Jh9lrEXyPkar6F9G/ERswkCuvP4KQZfZkSjcMbAICCpQTN4OuZn8tz0HiKv9TGZgrQ==}

  /@types/unist@2.0.6:
    resolution: {integrity: sha512-PBjIUxZHOuj0R15/xuwJYjFi+KZdNFrehocChv4g5hu6aFroHue8m0lBP0POdK2nKzbw0cgV1mws8+V/JAcEkQ==}
    dev: false

  /@typescript-eslint/parser@5.59.7(eslint@8.40.0)(typescript@5.1.3):
    resolution: {integrity: sha512-VhpsIEuq/8i5SF+mPg9jSdIwgMBBp0z9XqjiEay+81PYLJuroN+ET1hM5IhkiYMJd9MkTz8iJLt7aaGAgzWUbQ==}
    engines: {node: ^12.22.0 || ^14.17.0 || >=16.0.0}
    peerDependencies:
      eslint: ^6.0.0 || ^7.0.0 || ^8.0.0
      typescript: '*'
    peerDependenciesMeta:
      typescript:
        optional: true
    dependencies:
      '@typescript-eslint/scope-manager': 5.59.7
      '@typescript-eslint/types': 5.59.7
      '@typescript-eslint/typescript-estree': 5.59.7(typescript@5.1.3)
      debug: 4.3.4
      eslint: 8.40.0
      typescript: 5.1.3
    transitivePeerDependencies:
      - supports-color
    dev: true

  /@typescript-eslint/scope-manager@5.59.7:
    resolution: {integrity: sha512-FL6hkYWK9zBGdxT2wWEd2W8ocXMu3K94i3gvMrjXpx+koFYdYV7KprKfirpgY34vTGzEPPuKoERpP8kD5h7vZQ==}
    engines: {node: ^12.22.0 || ^14.17.0 || >=16.0.0}
    dependencies:
      '@typescript-eslint/types': 5.59.7
      '@typescript-eslint/visitor-keys': 5.59.7
    dev: true

  /@typescript-eslint/types@5.59.7:
    resolution: {integrity: sha512-UnVS2MRRg6p7xOSATscWkKjlf/NDKuqo5TdbWck6rIRZbmKpVNTLALzNvcjIfHBE7736kZOFc/4Z3VcZwuOM/A==}
    engines: {node: ^12.22.0 || ^14.17.0 || >=16.0.0}
    dev: true

  /@typescript-eslint/typescript-estree@5.59.7(typescript@5.1.3):
    resolution: {integrity: sha512-4A1NtZ1I3wMN2UGDkU9HMBL+TIQfbrh4uS0WDMMpf3xMRursDbqEf1ahh6vAAe3mObt8k3ZATnezwG4pdtWuUQ==}
    engines: {node: ^12.22.0 || ^14.17.0 || >=16.0.0}
    peerDependencies:
      typescript: '*'
    peerDependenciesMeta:
      typescript:
        optional: true
    dependencies:
      '@typescript-eslint/types': 5.59.7
      '@typescript-eslint/visitor-keys': 5.59.7
      debug: 4.3.4
      globby: 11.1.0
      is-glob: 4.0.3
      semver: 7.5.0
      tsutils: 3.21.0(typescript@5.1.3)
      typescript: 5.1.3
    transitivePeerDependencies:
      - supports-color
    dev: true

  /@typescript-eslint/visitor-keys@5.59.7:
    resolution: {integrity: sha512-tyN+X2jvMslUszIiYbF0ZleP+RqQsFVpGrKI6e0Eet1w8WmhsAtmzaqm8oM8WJQ1ysLwhnsK/4hYHJjOgJVfQQ==}
    engines: {node: ^12.22.0 || ^14.17.0 || >=16.0.0}
    dependencies:
      '@typescript-eslint/types': 5.59.7
      eslint-visitor-keys: 3.4.1
    dev: true

  /@upstash/redis@1.20.6:
    resolution: {integrity: sha512-q1izaYEUsq/WiXNOjf4oOjFZe8fIeBSZN8d5cEyOD4nem+zxc4jccieorQQrNlEahKPE1ZYLzVEkMODRUfch2g==}
    dependencies:
      isomorphic-fetch: 3.0.0
    transitivePeerDependencies:
      - encoding
    dev: false

  /@vercel/analytics@1.0.1:
    resolution: {integrity: sha512-Ux0c9qUfkcPqng3vrR0GTrlQdqNJ2JREn/2ydrVuKwM3RtMfF2mWX31Ijqo1opSjNAq6rK76PwtANw6kl6TAow==}
    dev: false

  /@vercel/kv@0.2.1:
    resolution: {integrity: sha512-0O1CVh0maG/bduAE6DPKUTfGSnORgrcS5xBYZCb62sOU7PrVZrXhaPbUSBE4q5PXS5DC+cpN6FY2RWNlslUaWQ==}
    engines: {node: '>=14.6'}
    dependencies:
      '@upstash/redis': 1.20.6
    transitivePeerDependencies:
      - encoding
    dev: false

  /@vercel/og@0.5.7:
    resolution: {integrity: sha512-KdhPHiLodj2n0Z0yg9feF/onMPlrimhBvCRJOwTpOjvNxefBqM1VIJW5+Ou9mFSIa37Gg0DGBDAoSOJLH2FqxA==}
    engines: {node: '>=16'}
    dependencies:
      '@resvg/resvg-wasm': 2.4.1
      satori: 0.10.1
      yoga-wasm-web: 0.3.3
    dev: false

  /@vue/compiler-core@3.3.4:
    resolution: {integrity: sha512-cquyDNvZ6jTbf/+x+AgM2Arrp6G4Dzbb0R64jiG804HRMfRiFXWI6kqUVqZ6ZR0bQhIoQjB4+2bhNtVwndW15g==}
    dependencies:
      '@babel/parser': 7.22.5
      '@vue/shared': 3.3.4
      estree-walker: 2.0.2
      source-map-js: 1.0.2
    dev: false

  /@vue/compiler-dom@3.3.4:
    resolution: {integrity: sha512-wyM+OjOVpuUukIq6p5+nwHYtj9cFroz9cwkfmP9O1nzH68BenTTv0u7/ndggT8cIQlnBeOo6sUT/gvHcIkLA5w==}
    dependencies:
      '@vue/compiler-core': 3.3.4
      '@vue/shared': 3.3.4
    dev: false

  /@vue/compiler-sfc@3.3.4:
    resolution: {integrity: sha512-6y/d8uw+5TkCuzBkgLS0v3lSM3hJDntFEiUORM11pQ/hKvkhSKZrXW6i69UyXlJQisJxuUEJKAWEqWbWsLeNKQ==}
    dependencies:
      '@babel/parser': 7.22.5
      '@vue/compiler-core': 3.3.4
      '@vue/compiler-dom': 3.3.4
      '@vue/compiler-ssr': 3.3.4
      '@vue/reactivity-transform': 3.3.4
      '@vue/shared': 3.3.4
      estree-walker: 2.0.2
      magic-string: 0.30.0
      postcss: 8.4.23
      source-map-js: 1.0.2
    dev: false

  /@vue/compiler-ssr@3.3.4:
    resolution: {integrity: sha512-m0v6oKpup2nMSehwA6Uuu+j+wEwcy7QmwMkVNVfrV9P2qE5KshC6RwOCq8fjGS/Eak/uNb8AaWekfiXxbBB6gQ==}
    dependencies:
      '@vue/compiler-dom': 3.3.4
      '@vue/shared': 3.3.4
    dev: false

  /@vue/reactivity-transform@3.3.4:
    resolution: {integrity: sha512-MXgwjako4nu5WFLAjpBnCj/ieqcjE2aJBINUNQzkZQfzIZA4xn+0fV1tIYBJvvva3N3OvKGofRLvQIwEQPpaXw==}
    dependencies:
      '@babel/parser': 7.22.5
      '@vue/compiler-core': 3.3.4
      '@vue/shared': 3.3.4
      estree-walker: 2.0.2
      magic-string: 0.30.0
    dev: false

  /@vue/reactivity@3.3.4:
    resolution: {integrity: sha512-kLTDLwd0B1jG08NBF3R5rqULtv/f8x3rOFByTDz4J53ttIQEDmALqKqXY0J+XQeN0aV2FBxY8nJDf88yvOPAqQ==}
    dependencies:
      '@vue/shared': 3.3.4
    dev: false

  /@vue/runtime-core@3.3.4:
    resolution: {integrity: sha512-R+bqxMN6pWO7zGI4OMlmvePOdP2c93GsHFM/siJI7O2nxFRzj55pLwkpCedEY+bTMgp5miZ8CxfIZo3S+gFqvA==}
    dependencies:
      '@vue/reactivity': 3.3.4
      '@vue/shared': 3.3.4
    dev: false

  /@vue/runtime-dom@3.3.4:
    resolution: {integrity: sha512-Aj5bTJ3u5sFsUckRghsNjVTtxZQ1OyMWCr5dZRAPijF/0Vy4xEoRCwLyHXcj4D0UFbJ4lbx3gPTgg06K/GnPnQ==}
    dependencies:
      '@vue/runtime-core': 3.3.4
      '@vue/shared': 3.3.4
      csstype: 3.1.2
    dev: false

  /@vue/server-renderer@3.3.4(vue@3.3.4):
    resolution: {integrity: sha512-Q6jDDzR23ViIb67v+vM1Dqntu+HUexQcsWKhhQa4ARVzxOY2HbC7QRW/ggkDBd5BU+uM1sV6XOAP0b216o34JQ==}
    peerDependencies:
      vue: 3.3.4
    dependencies:
      '@vue/compiler-ssr': 3.3.4
      '@vue/shared': 3.3.4
      vue: 3.3.4
    dev: false

  /@vue/shared@3.3.4:
    resolution: {integrity: sha512-7OjdcV8vQ74eiz1TZLzZP4JwqM5fA94K6yntPS5Z25r9HDuGNzaGdgvwKYq6S+MxwF0TFRwe50fIR/MYnakdkQ==}
    dev: false

  /acorn-jsx@5.3.2(acorn@8.8.2):
    resolution: {integrity: sha512-rq9s+JNhf0IChjtDXxllJ7g41oZk5SlXtp0LHwyA5cejwn7vKmKp4pPri6YEePv2PU65sAsegbXtIinmDFDXgQ==}
    peerDependencies:
      acorn: ^6.0.0 || ^7.0.0 || ^8.0.0
    dependencies:
      acorn: 8.8.2
    dev: true

  /acorn@8.8.2:
    resolution: {integrity: sha512-xjIYgE8HBrkpd/sJqOGNspf8uHG+NOHGOw6a/Urj8taM2EXfdNAH2oFcPeIFfsv3+kz/mJrS5VuMqbNLjCa2vw==}
    engines: {node: '>=0.4.0'}
    hasBin: true
    dev: true

  /ai@2.1.6(react@18.2.0)(svelte@3.59.2)(vue@3.3.4):
    resolution: {integrity: sha512-YFCy7KEUDvuNGNuD8Bz7BynXB/eW2jJRAxAIM8Hb5/gpppZJs6/nTSdpocROxoGESJchtkFgYdygieG/wciEEQ==}
    engines: {node: '>=14.6'}
    peerDependencies:
      react: ^18.0.0
      svelte: ^3.29.0
      vue: ^3.3.4
    peerDependenciesMeta:
      react:
        optional: true
      svelte:
        optional: true
      vue:
        optional: true
    dependencies:
      eventsource-parser: 1.0.0
      nanoid: 3.3.6
      react: 18.2.0
      sswr: 1.10.0(svelte@3.59.2)
      svelte: 3.59.2
      swr: 2.1.5(react@18.2.0)
      swrv: 1.0.3(vue@3.3.4)
      vue: 3.3.4
    dev: false

  /ajv@6.12.6:
    resolution: {integrity: sha512-j3fVLgvTo527anyYyJOGTYJbG+vnnQYvE0m5mmkc1TK+nxAppkCLMIL0aZ4dblVCNoGShhm+kzE4ZUykBoMg4g==}
    dependencies:
      fast-deep-equal: 3.1.3
      fast-json-stable-stringify: 2.1.0
      json-schema-traverse: 0.4.1
      uri-js: 4.4.1
    dev: true

  /ansi-regex@5.0.1:
    resolution: {integrity: sha512-quJQXlTSUGL2LH9SUXo8VwsY4soanhgo6LNSm84E1LBcE8s3O0wpdiRzyR9z/ZZJMlMWv37qOOb9pdJlMUEKFQ==}
    engines: {node: '>=8'}
    dev: true

  /ansi-styles@4.3.0:
    resolution: {integrity: sha512-zbB9rCJAT1rbjiVDb2hqKFHNYLxgtk8NURxZ3IZwD3F6NtxbXZQCnnSi1Lkx+IDohdPlFp222wVALIheZJQSEg==}
    engines: {node: '>=8'}
    dependencies:
      color-convert: 2.0.1
    dev: true

  /any-promise@1.3.0:
    resolution: {integrity: sha512-7UvmKalWRt1wgjL1RrGxoSJW/0QZFIegpeGvZG9kjp8vrRu55XTHbwnqq2GpXm9uLbcuhxm3IqX9OB4MZR1b2A==}
    dev: true

  /anymatch@3.1.3:
    resolution: {integrity: sha512-KMReFUr0B4t+D+OBkjR3KYqvocp2XaSzO55UcB6mgQMd3KbcE+mWTyvVV7D/zsdEbNnV6acZUutkiHQXvTr1Rw==}
    engines: {node: '>= 8'}
    dependencies:
      normalize-path: 3.0.0
      picomatch: 2.3.1
    dev: true

  /arg@5.0.2:
    resolution: {integrity: sha512-PYjyFOLKQ9y57JvQ6QLo8dAgNqswh8M1RMJYdQduT6xbWSgK36P/Z/v+p888pM69jMMfS8Xd8F6I1kQ/I9HUGg==}
    dev: true

  /argparse@2.0.1:
    resolution: {integrity: sha512-8+9WqebbFzpX9OR+Wa6O29asIogeRMzcGtAINdpMHHyAg10f05aSFVBbcEqGf/PXw1EjAZ+q2/bEBg3DvurK3Q==}
    dev: true

  /aria-hidden@1.2.3:
    resolution: {integrity: sha512-xcLxITLe2HYa1cnYnwCjkOO1PqUHQpozB8x9AR0OgWN2woOBi5kSDVxKfd0b7sb1hw5qFeJhXm9H1nu3xSfLeQ==}
    engines: {node: '>=10'}
    dependencies:
      tslib: 2.5.0
    dev: false

  /aria-query@5.1.3:
    resolution: {integrity: sha512-R5iJ5lkuHybztUfuOAznmboyjWq8O6sqNqtK7CLOqdydi54VNbORp49mb14KbWgG1QD3JFO9hJdZ+y4KutfdOQ==}
    dependencies:
      deep-equal: 2.2.1
    dev: true

  /array-buffer-byte-length@1.0.0:
    resolution: {integrity: sha512-LPuwb2P+NrQw3XhxGc36+XSvuBPopovXYTR9Ew++Du9Yb/bx5AzBfrIsBoj0EZUifjQU+sHL21sseZ3jerWO/A==}
    dependencies:
      call-bind: 1.0.2
      is-array-buffer: 3.0.2
    dev: true

  /array-includes@3.1.6:
    resolution: {integrity: sha512-sgTbLvL6cNnw24FnbaDyjmvddQ2ML8arZsgaJhoABMoplz/4QRhtrYS+alr1BUM1Bwp6dhx8vVCBSLG+StwOFw==}
    engines: {node: '>= 0.4'}
    dependencies:
      call-bind: 1.0.2
      define-properties: 1.2.0
      es-abstract: 1.21.2
      get-intrinsic: 1.2.0
      is-string: 1.0.7
    dev: true

  /array-union@2.1.0:
    resolution: {integrity: sha512-HGyxoOTYUyCM6stUe6EJgnd4EoewAI7zMdfqO+kGjnlZmBDz/cR5pf8r/cR4Wq60sL/p0IkcjUEEPwS3GFrIyw==}
    engines: {node: '>=8'}
    dev: true

  /array.prototype.flat@1.3.1:
    resolution: {integrity: sha512-roTU0KWIOmJ4DRLmwKd19Otg0/mT3qPNt0Qb3GWW8iObuZXxrjB/pzn0R3hqpRSWg4HCwqx+0vwOnWnvlOyeIA==}
    engines: {node: '>= 0.4'}
    dependencies:
      call-bind: 1.0.2
      define-properties: 1.2.0
      es-abstract: 1.21.2
      es-shim-unscopables: 1.0.0
    dev: true

  /array.prototype.flatmap@1.3.1:
    resolution: {integrity: sha512-8UGn9O1FDVvMNB0UlLv4voxRMze7+FpHyF5mSMRjWHUMlpoDViniy05870VlxhfgTnLbpuwTzvD76MTtWxB/mQ==}
    engines: {node: '>= 0.4'}
    dependencies:
      call-bind: 1.0.2
      define-properties: 1.2.0
      es-abstract: 1.21.2
      es-shim-unscopables: 1.0.0
    dev: true

  /array.prototype.tosorted@1.1.1:
    resolution: {integrity: sha512-pZYPXPRl2PqWcsUs6LOMn+1f1532nEoPTYowBtqLwAW+W8vSVhkIGnmOX1t/UQjD6YGI0vcD2B1U7ZFGQH9jnQ==}
    dependencies:
      call-bind: 1.0.2
      define-properties: 1.2.0
      es-abstract: 1.21.2
      es-shim-unscopables: 1.0.0
      get-intrinsic: 1.2.0
    dev: true

  /ast-types-flow@0.0.7:
    resolution: {integrity: sha512-eBvWn1lvIApYMhzQMsu9ciLfkBY499mFZlNqG+/9WR7PVlroQw0vG30cOQQbaKz3sCEc44TAOu2ykzqXSNnwag==}
    dev: true

  /autoprefixer@10.4.14(postcss@8.4.23):
    resolution: {integrity: sha512-FQzyfOsTlwVzjHxKEqRIAdJx9niO6VCBCoEwax/VLSoQF29ggECcPuBqUMZ+u8jCZOPSy8b8/8KnuFbp0SaFZQ==}
    engines: {node: ^10 || ^12 || >=14}
    hasBin: true
    peerDependencies:
      postcss: ^8.1.0
    dependencies:
      browserslist: 4.21.5
      caniuse-lite: 1.0.30001486
      fraction.js: 4.2.0
      normalize-range: 0.1.2
      picocolors: 1.0.0
      postcss: 8.4.23
      postcss-value-parser: 4.2.0
    dev: true

  /available-typed-arrays@1.0.5:
    resolution: {integrity: sha512-DMD0KiN46eipeziST1LPP/STfDU0sufISXmjSgvVsoU2tqxctQeASejWcfNtxYKqETM1UxQ8sp2OrSBWpHY6sw==}
    engines: {node: '>= 0.4'}
    dev: true

  /axe-core@4.7.0:
    resolution: {integrity: sha512-M0JtH+hlOL5pLQwHOLNYZaXuhqmvS8oExsqB1SBYgA4Dk7u/xx+YdGHXaK5pyUfed5mYXdlYiphWq3G8cRi5JQ==}
    engines: {node: '>=4'}
    dev: true

  /axobject-query@3.1.1:
    resolution: {integrity: sha512-goKlv8DZrK9hUh975fnHzhNIO4jUnFCfv/dszV5VwUGDFjI6vQ2VwoyjYjYNEbBE8AH87TduWP5uyDR1D+Iteg==}
    dependencies:
      deep-equal: 2.2.1
    dev: true

  /bail@2.0.2:
    resolution: {integrity: sha512-0xO6mYd7JB2YesxDKplafRpsiOzPt9V02ddPCLbY1xYGPOX24NTyN50qnUxgCPcSoYMhKpAuBTjQoRZCAkUDRw==}
    dev: false

  /balanced-match@1.0.2:
    resolution: {integrity: sha512-3oSeUO0TMV67hN1AmbXsK4yaqU7tjiHlbxRDZOpH0KW9+CeX4bRAaX0Anxt0tx2MrpRpWwQaPwIlISEJhYU5Pw==}
    dev: true

  /base64-js@0.0.8:
    resolution: {integrity: sha512-3XSA2cR/h/73EzlXXdU6YNycmYI7+kicTxks4eJg2g39biHR84slg2+des+p7iHYhbRg/udIS4TD53WabcOUkw==}
    engines: {node: '>= 0.4'}
    dev: false

  /big-integer@1.6.51:
    resolution: {integrity: sha512-GPEid2Y9QU1Exl1rpO9B2IPJGHPSupF5GnVIP0blYvNOMer2bTvSWs1jGOUg04hTmu67nmLsQ9TBo1puaotBHg==}
    engines: {node: '>=0.6'}
    dev: true

  /binary-extensions@2.2.0:
    resolution: {integrity: sha512-jDctJ/IVQbZoJykoeHbhXpOlNBqGNcwXJKJog42E5HDPUwQTSdjCHdihjj0DlnheQ7blbT6dHOafNAiS8ooQKA==}
    engines: {node: '>=8'}
    dev: true

  /body-scroll-lock@4.0.0-beta.0:
    resolution: {integrity: sha512-a7tP5+0Mw3YlUJcGAKUqIBkYYGlYxk2fnCasq/FUph1hadxlTRjF+gAcZksxANnaMnALjxEddmSi/H3OR8ugcQ==}
    dev: false

  /bplist-parser@0.2.0:
    resolution: {integrity: sha512-z0M+byMThzQmD9NILRniCUXYsYpjwnlO8N5uCFaCqIOpqRsJCrQL9NK3JsD67CN5a08nF5oIL2bD6loTdHOuKw==}
    engines: {node: '>= 5.10.0'}
    dependencies:
      big-integer: 1.6.51
    dev: true

  /brace-expansion@1.1.11:
    resolution: {integrity: sha512-iCuPHDFgrHX7H2vEI/5xpz07zSHB00TpugqhmYtVmMO6518mCuRMoOYFldEBl0g187ufozdaHgWKcYFb61qGiA==}
    dependencies:
      balanced-match: 1.0.2
      concat-map: 0.0.1
    dev: true

  /brace-expansion@2.0.1:
    resolution: {integrity: sha512-XnAIvQ8eM+kC6aULx6wuQiwVsnzsi9d3WxzV3FpWTGA19F621kwdbsAcFKXgKUHZWsy+mY6iL1sHTxWEFCytDA==}
    dependencies:
      balanced-match: 1.0.2
    dev: true

  /braces@3.0.2:
    resolution: {integrity: sha512-b8um+L1RzM3WDSzvhm6gIz1yfTbBt6YTlcEKAvsmqCZZFw46z626lVj9j1yEPW33H5H+lBQpZMP1k8l+78Ha0A==}
    engines: {node: '>=8'}
    dependencies:
      fill-range: 7.0.1
    dev: true

  /browserslist@4.21.5:
    resolution: {integrity: sha512-tUkiguQGW7S3IhB7N+c2MV/HZPSCPAAiYBZXLsBhFB/PCy6ZKKsZrmBayHV9fdGV/ARIfJ14NkxKzRDjvp7L6w==}
    engines: {node: ^6 || ^7 || ^8 || ^9 || ^10 || ^11 || ^12 || >=13.7}
    hasBin: true
    dependencies:
      caniuse-lite: 1.0.30001486
      electron-to-chromium: 1.4.389
      node-releases: 2.0.10
      update-browserslist-db: 1.0.11(browserslist@4.21.5)
    dev: true

  /bundle-name@3.0.0:
    resolution: {integrity: sha512-PKA4BeSvBpQKQ8iPOGCSiell+N8P+Tf1DlwqmYhpe2gAhKPHn8EYOxVT+ShuGmhg8lN8XiSlS80yiExKXrURlw==}
    engines: {node: '>=12'}
    dependencies:
      run-applescript: 5.0.0
    dev: true

  /busboy@1.6.0:
    resolution: {integrity: sha512-8SFQbg/0hQ9xy3UNTB0YEnsNBbWfhf7RtnzpL7TkBiTBRfrQ9Fxcnz7VJsleJpyp6rVLvXiuORqjlHi5q+PYuA==}
    engines: {node: '>=10.16.0'}
    dependencies:
      streamsearch: 1.1.0
    dev: false

  /call-bind@1.0.2:
    resolution: {integrity: sha512-7O+FbCihrB5WGbFYesctwmTKae6rOiIzmz1icreWJ+0aA7LJfuqhEso2T9ncpcFtzMQtzXf2QGGueWJGTYsqrA==}
    dependencies:
      function-bind: 1.1.1
      get-intrinsic: 1.2.0
    dev: true

  /callsites@3.1.0:
    resolution: {integrity: sha512-P8BjAsXvZS+VIDUI11hHCQEv74YT67YUi5JJFNWIqL235sBmjX4+qx9Muvls5ivyNENctx46xQLQ3aTuE7ssaQ==}
    engines: {node: '>=6'}
    dev: true

  /camelcase-css@2.0.1:
    resolution: {integrity: sha512-QOSvevhslijgYwRx6Rv7zKdMF8lbRmx+uQGx2+vDc+KI/eBnsy9kit5aj23AgGu3pa4t9AgwbnXWqS+iOY+2aA==}
    engines: {node: '>= 6'}
    dev: true

  /camelcase@7.0.1:
    resolution: {integrity: sha512-xlx1yCK2Oc1APsPXDL2LdlNP6+uu8OCDdhOBSVT279M/S+y75O30C2VuD8T2ogdePBBl7PfPF4504tnLgX3zfw==}
    engines: {node: '>=14.16'}
    dev: true

  /camelize@1.0.1:
    resolution: {integrity: sha512-dU+Tx2fsypxTgtLoE36npi3UqcjSSMNYfkqgmoEhtZrraP5VWq0K7FkWVTYa8eMPtnU/G2txVsfdCJTn9uzpuQ==}
    dev: false

  /caniuse-lite@1.0.30001486:
    resolution: {integrity: sha512-uv7/gXuHi10Whlj0pp5q/tsK/32J2QSqVRKQhs2j8VsDCjgyruAh/eEXHF822VqO9yT6iZKw3nRwZRSPBE9OQg==}

  /ccount@2.0.1:
    resolution: {integrity: sha512-eyrF0jiFpY+3drT6383f1qhkbGsLSifNAjA61IUjZjmLCWjItY6LB9ft9YhoDgwfmclB2zhu51Lc7+95b8NRAg==}
    dev: false

  /chalk@4.1.2:
    resolution: {integrity: sha512-oKnbhFyRIXpUuez8iBMmyEa4nbj4IOQyuhc/wy9kY7/WVPcwIO9VA668Pu8RkO7+0G76SLROeyw9CpQ061i4mA==}
    engines: {node: '>=10'}
    dependencies:
      ansi-styles: 4.3.0
      supports-color: 7.2.0
    dev: true

  /chalk@5.2.0:
    resolution: {integrity: sha512-ree3Gqw/nazQAPuJJEy+avdl7QfZMcUvmHIKgEZkGL+xOBzRvup5Hxo6LHuMceSxOabuJLJm5Yp/92R9eMmMvA==}
    engines: {node: ^12.17.0 || ^14.13 || >=16.0.0}
    dev: true

  /character-entities-legacy@1.1.4:
    resolution: {integrity: sha512-3Xnr+7ZFS1uxeiUDvV02wQ+QDbc55o97tIV5zHScSPJpcLm/r0DFPcoY3tYRp+VZukxuMeKgXYmsXQHO05zQeA==}
    dev: false

  /character-entities@1.2.4:
    resolution: {integrity: sha512-iBMyeEHxfVnIakwOuDXpVkc54HijNgCyQB2w0VfGQThle6NXn50zU6V/u+LDhxHcDUPojn6Kpga3PTAD8W1bQw==}
    dev: false

  /character-entities@2.0.2:
    resolution: {integrity: sha512-shx7oQ0Awen/BRIdkjkvz54PnEEI/EjwXDSIZp86/KKdbafHh1Df/RYGBhn4hbe2+uKC9FnT5UCEdyPz3ai9hQ==}
    dev: false

  /character-reference-invalid@1.1.4:
    resolution: {integrity: sha512-mKKUkUbhPpQlCOfIuZkvSEgktjPFIsZKRRbC6KWVEMvlzblj3i3asQv5ODsrwt0N3pHAEvjP8KTQPHkp0+6jOg==}
    dev: false

  /chokidar@3.5.3:
    resolution: {integrity: sha512-Dr3sfKRP6oTcjf2JmUmFJfeVMvXBdegxB0iVQ5eb2V10uFJUCAS8OByZdVAyVb8xXNz3GjjTgj9kLWsZTqE6kw==}
    engines: {node: '>= 8.10.0'}
    dependencies:
      anymatch: 3.1.3
      braces: 3.0.2
      glob-parent: 5.1.2
      is-binary-path: 2.1.0
      is-glob: 4.0.3
      normalize-path: 3.0.0
      readdirp: 3.6.0
    optionalDependencies:
      fsevents: 2.3.2
    dev: true

  /class-variance-authority@0.4.0(typescript@5.1.3):
    resolution: {integrity: sha512-74enNN8O9ZNieycac/y8FxqgyzZhZbxmCitAtAeUrLPlxjSd5zA7LfpprmxEcOmQBnaGs5hYhiSGnJ0mqrtBLQ==}
    peerDependencies:
      typescript: '>= 4.5.5 < 5'
    peerDependenciesMeta:
      typescript:
        optional: true
    dependencies:
      typescript: 5.1.3
    dev: false

  /cli-color@2.0.3:
    resolution: {integrity: sha512-OkoZnxyC4ERN3zLzZaY9Emb7f/MhBOIpePv0Ycok0fJYT+Ouo00UBEIwsVsr0yoow++n5YWlSUgST9GKhNHiRQ==}
    engines: {node: '>=0.10'}
    dependencies:
      d: 1.0.1
      es5-ext: 0.10.62
      es6-iterator: 2.0.3
      memoizee: 0.4.15
      timers-ext: 0.1.7
    dev: true

  /client-only@0.0.1:
    resolution: {integrity: sha512-IV3Ou0jSMzZrd3pZ48nLkT9DA7Ag1pnPzaiQhpW7c3RbcqqzvzzVu+L8gfqMp/8IM2MQtSiqaCxrrcfu8I8rMA==}
    dev: false

  /clsx@1.2.1:
    resolution: {integrity: sha512-EcR6r5a8bj6pu3ycsa/E/cKVGuTgZJZdsyUYHOksG/UHIiKfjxzRxYJpyVBwYaQeOvghal9fcc4PidlgzugAQg==}
    engines: {node: '>=6'}
    dev: false

  /color-convert@2.0.1:
    resolution: {integrity: sha512-RRECPsj7iu/xb5oKYcsFHSppFNnsj/52OVTRKb4zP5onXwVF3zVmmToNcOfGC+CRDpfK/U584fMg38ZHCaElKQ==}
    engines: {node: '>=7.0.0'}
    dependencies:
      color-name: 1.1.4
    dev: true

  /color-name@1.1.4:
    resolution: {integrity: sha512-dOy+3AuW3a2wNbZHIuMZpTcgjGuLU/uBL/ubcZF9OXbDo8ff4O8yVp5Bf0efS8uEoYo5q4Fx7dY9OgQGXgAsQA==}

  /comma-separated-tokens@1.0.8:
    resolution: {integrity: sha512-GHuDRO12Sypu2cV70d1dkA2EUmXHgntrzbpvOB+Qy+49ypNfGgFQIC2fhhXbnyrJRynDCAARsT7Ou0M6hirpfw==}
    dev: false

  /comma-separated-tokens@2.0.3:
    resolution: {integrity: sha512-Fu4hJdvzeylCfQPp9SGWidpzrMs7tTrlu6Vb8XGaRGck8QSNZJJp538Wrb60Lax4fPwR64ViY468OIUTbRlGZg==}
    dev: false

  /commander@4.1.1:
    resolution: {integrity: sha512-NOKm8xhkzAjzFx8B2v5OAHT+u5pRQc2UCa2Vq9jYL/31o2wi9mxBA7LIFs3sV5VSC49z6pEhfbMULvShKj26WA==}
    engines: {node: '>= 6'}
    dev: true

  /commander@8.3.0:
    resolution: {integrity: sha512-OkTL9umf+He2DZkUq8f8J9of7yL6RJKI24dVITBmNfZBmri9zYZQrKkuXiKhyfPSu8tUhnVBB1iKXevvnlR4Ww==}
    engines: {node: '>= 12'}
    dev: false

  /commander@9.5.0:
    resolution: {integrity: sha512-KRs7WVDKg86PWiuAqhDrAQnTXZKraVcCc6vFdL14qrZ/DcWwuRo7VoiYXalXO7S5GKpqYiVEwCbgFDfxNHKJBQ==}
    engines: {node: ^12.20.0 || >=14}
    dev: true

  /concat-map@0.0.1:
    resolution: {integrity: sha512-/Srv4dswyQNBfohGpz9o6Yb3Gz3SrUDqBH5rTuhGR7ahtlbYKnVxw2bCFMRljaA7EXHaXZ8wsHdodFvbkhKmqg==}
    dev: true

  /cookie@0.5.0:
    resolution: {integrity: sha512-YZ3GUyn/o8gfKJlnlX7g7xq4gyO6OSuhGPKaaGssGB2qgDUS0gPgtTvoyZLTt9Ab6dC4hfc9dV5arkvc/OCmrw==}
    engines: {node: '>= 0.6'}
    dev: false

  /cross-spawn@7.0.3:
    resolution: {integrity: sha512-iRDPJKUPVEND7dHPO8rkbOnPpyDygcDFtWjpeWNCgy8WP2rXcxXL8TskReQl6OrB2G7+UJrags1q15Fudc7G6w==}
    engines: {node: '>= 8'}
    dependencies:
      path-key: 3.1.1
      shebang-command: 2.0.0
      which: 2.0.2
    dev: true

  /css-background-parser@0.1.0:
    resolution: {integrity: sha512-2EZLisiZQ+7m4wwur/qiYJRniHX4K5Tc9w93MT3AS0WS1u5kaZ4FKXlOTBhOjc+CgEgPiGY+fX1yWD8UwpEqUA==}
    dev: false

  /css-box-shadow@1.0.0-3:
    resolution: {integrity: sha512-9jaqR6e7Ohds+aWwmhe6wILJ99xYQbfmK9QQB9CcMjDbTxPZjwEmUQpU91OG05Xgm8BahT5fW+svbsQGjS/zPg==}
    dev: false

  /css-color-keywords@1.0.0:
    resolution: {integrity: sha512-FyyrDHZKEjXDpNJYvVsV960FiqQyXc/LlYmsxl2BcdMb2WPx0OGRVgTg55rPSyLSNMqP52R9r8geSp7apN3Ofg==}
    engines: {node: '>=4'}
    dev: false

  /css-to-react-native@3.2.0:
    resolution: {integrity: sha512-e8RKaLXMOFii+02mOlqwjbD00KSEKqblnpO9e++1aXS1fPQOpS1YoqdVHBqPjHNoxeF2mimzVqawm2KCbEdtHQ==}
    dependencies:
      camelize: 1.0.1
      css-color-keywords: 1.0.0
      postcss-value-parser: 4.2.0
    dev: false

  /cssesc@3.0.0:
    resolution: {integrity: sha512-/Tb/JcjK111nNScGob5MNtsntNM1aCNUDipB/TkwZFhyDrrE47SOx/18wF2bbjgc3ZzCSKW1T5nt5EbFoAz/Vg==}
    engines: {node: '>=4'}
    hasBin: true
    dev: true

  /csstype@3.1.2:
    resolution: {integrity: sha512-I7K1Uu0MBPzaFKg4nI5Q7Vs2t+3gWWW648spaF+Rg7pI9ds18Ugn+lvg4SHczUdKlHI5LWBXyqfS8+DufyBsgQ==}

  /d@1.0.1:
    resolution: {integrity: sha512-m62ShEObQ39CfralilEQRjH6oAMtNCV1xJyEx5LpRYUVN+EviphDgUc/F3hnYbADmkiNs67Y+3ylmlG7Lnu+FA==}
    dependencies:
      es5-ext: 0.10.62
      type: 1.2.0
    dev: true

  /damerau-levenshtein@1.0.8:
    resolution: {integrity: sha512-sdQSFB7+llfUcQHUQO3+B8ERRj0Oa4w9POWMI/puGtuf7gFywGmkaLCElnudfTiKZV+NvHqL0ifzdrI8Ro7ESA==}
    dev: true

  /debug@3.2.7:
    resolution: {integrity: sha512-CFjzYYAi4ThfiQvizrFQevTTXHtnCqWfe7x1AhgEscTz6ZbLbfoLRLPugTQyBth6f8ZERVUSyWHFD/7Wu4t1XQ==}
    peerDependencies:
      supports-color: '*'
    peerDependenciesMeta:
      supports-color:
        optional: true
    dependencies:
      ms: 2.1.3
    dev: true

  /debug@4.3.4:
    resolution: {integrity: sha512-PRWFHuSU3eDtQJPvnNY7Jcket1j0t5OuOsFzPPzsekD52Zl8qUfFIPEiswXqIvHWGVHOgX+7G/vCNNhehwxfkQ==}
    engines: {node: '>=6.0'}
    peerDependencies:
      supports-color: '*'
    peerDependenciesMeta:
      supports-color:
        optional: true
    dependencies:
      ms: 2.1.2

  /decode-named-character-reference@1.0.2:
    resolution: {integrity: sha512-O8x12RzrUF8xyVcY0KJowWsmaJxQbmy0/EtnNtHRpsOcT7dFk5W598coHqBVpmWo1oQQfsCqfCmkZN5DJrZVdg==}
    dependencies:
      character-entities: 2.0.2
    dev: false

  /deep-equal@2.2.1:
    resolution: {integrity: sha512-lKdkdV6EOGoVn65XaOsPdH4rMxTZOnmFyuIkMjM1i5HHCbfjC97dawgTAy0deYNfuqUqW+Q5VrVaQYtUpSd6yQ==}
    dependencies:
      array-buffer-byte-length: 1.0.0
      call-bind: 1.0.2
      es-get-iterator: 1.1.3
      get-intrinsic: 1.2.0
      is-arguments: 1.1.1
      is-array-buffer: 3.0.2
      is-date-object: 1.0.5
      is-regex: 1.1.4
      is-shared-array-buffer: 1.0.2
      isarray: 2.0.5
      object-is: 1.1.5
      object-keys: 1.1.1
      object.assign: 4.1.4
      regexp.prototype.flags: 1.5.0
      side-channel: 1.0.4
      which-boxed-primitive: 1.0.2
      which-collection: 1.0.1
      which-typed-array: 1.1.9
    dev: true

  /deep-is@0.1.4:
    resolution: {integrity: sha512-oIPzksmTg4/MriiaYGO+okXDT7ztn/w3Eptv/+gSIdMdKsJo0u4CfYNFJPy+4SKMuCqGw2wxnA+URMg3t8a/bQ==}
    dev: true

  /default-browser-id@3.0.0:
    resolution: {integrity: sha512-OZ1y3y0SqSICtE8DE4S8YOE9UZOJ8wO16fKWVP5J1Qz42kV9jcnMVFrEE/noXb/ss3Q4pZIH79kxofzyNNtUNA==}
    engines: {node: '>=12'}
    dependencies:
      bplist-parser: 0.2.0
      untildify: 4.0.0
    dev: true

  /default-browser@4.0.0:
    resolution: {integrity: sha512-wX5pXO1+BrhMkSbROFsyxUm0i/cJEScyNhA4PPxc41ICuv05ZZB/MX28s8aZx6xjmatvebIapF6hLEKEcpneUA==}
    engines: {node: '>=14.16'}
    dependencies:
      bundle-name: 3.0.0
      default-browser-id: 3.0.0
      execa: 7.1.1
      titleize: 3.0.0
    dev: true

  /define-lazy-prop@3.0.0:
    resolution: {integrity: sha512-N+MeXYoqr3pOgn8xfyRPREN7gHakLYjhsHhWGT3fWAiL4IkAt0iDw14QiiEm2bE30c5XX5q0FtAA3CK5f9/BUg==}
    engines: {node: '>=12'}
    dev: true

  /define-properties@1.2.0:
    resolution: {integrity: sha512-xvqAVKGfT1+UAvPwKTVw/njhdQ8ZhXK4lI0bCIuCMrp2up9nPnaDftrLtmpTazqd1o+UY4zgzU+avtMbDP+ldA==}
    engines: {node: '>= 0.4'}
    dependencies:
      has-property-descriptors: 1.0.0
      object-keys: 1.1.1
    dev: true

  /dequal@2.0.3:
    resolution: {integrity: sha512-0je+qPKHEMohvfRTCEo3CrPG6cAzAYgmzKyxRiYSSDkS6eGJdyVJm7WaYA5ECaAD9wLB2T4EEeymA5aFVcYXCA==}
    engines: {node: '>=6'}
    dev: false

  /detect-node-es@1.1.0:
    resolution: {integrity: sha512-ypdmJU/TbBby2Dxibuv7ZLW3Bs1QEmM7nHjEANfohJLvE0XVujisn1qPJcZxg+qDucsr+bP6fLD1rPS3AhJ7EQ==}
    dev: false

  /didyoumean@1.2.2:
    resolution: {integrity: sha512-gxtyfqMg7GKyhQmb056K7M3xszy/myH8w+B4RT+QXBQsvAOdc3XymqDDPHx1BgPgsdAA5SIifona89YtRATDzw==}
    dev: true

  /diff@5.1.0:
    resolution: {integrity: sha512-D+mk+qE8VC/PAUrlAU34N+VfXev0ghe5ywmpqrawphmVZc1bEfn56uo9qpyGp1p4xpzOHkSW4ztBd6L7Xx4ACw==}
    engines: {node: '>=0.3.1'}
    dev: false

  /difflib@0.2.4:
    resolution: {integrity: sha512-9YVwmMb0wQHQNr5J9m6BSj6fk4pfGITGQOOs+D9Fl+INODWFOfvhIU1hNv6GgR1RBoC/9NJcwu77zShxV0kT7w==}
    dependencies:
      heap: 0.2.7
    dev: true

  /dir-glob@3.0.1:
    resolution: {integrity: sha512-WkrWp9GR4KXfKGYzOLmTuGVi1UWFfws377n9cc55/tb6DuqyF6pcQ5AbiHEshaDpY9v6oaSr2XCDidGmMwdzIA==}
    engines: {node: '>=8'}
    dependencies:
      path-type: 4.0.0
    dev: true

  /dlv@1.1.3:
    resolution: {integrity: sha512-+HlytyjlPKnIG8XuRG8WvmBP8xs8P71y+SKKS6ZXWoEgLuePxtDoUEiH7WkdePWrQ5JBpE6aoVqfZfJUQkjXwA==}
    dev: true

  /doctrine@2.1.0:
    resolution: {integrity: sha512-35mSku4ZXK0vfCuHEDAwt55dg2jNajHZ1odvF+8SSr82EsZY4QmXfuWso8oEd8zRhVObSN18aM0CjSdoBX7zIw==}
    engines: {node: '>=0.10.0'}
    dependencies:
      esutils: 2.0.3
    dev: true

  /doctrine@3.0.0:
    resolution: {integrity: sha512-yS+Q5i3hBf7GBkd4KG8a7eBNNWNGLTaEwwYWUijIYM7zrlYDM0BFXHjjPWlWZ1Rg7UaddZeIDmi9jF3HmqiQ2w==}
    engines: {node: '>=6.0.0'}
    dependencies:
      esutils: 2.0.3
    dev: true

  /dotenv@16.0.3:
    resolution: {integrity: sha512-7GO6HghkA5fYG9TYnNxi14/7K9f5occMlp3zXAuSxn7CKCxt9xbNWG7yF8hTCSUchlfWSe3uLmlPfigevRItzQ==}
    engines: {node: '>=12'}
    dev: true

  /dreamopt@0.8.0:
    resolution: {integrity: sha512-vyJTp8+mC+G+5dfgsY+r3ckxlz+QMX40VjPQsZc5gxVAxLmi64TBoVkP54A/pRAXMXsbu2GMMBrZPxNv23waMg==}
    engines: {node: '>=0.4.0'}
    dependencies:
      wordwrap: 1.0.0
    dev: true

  /drizzle-kit@0.18.0:
    resolution: {integrity: sha512-43oH0XNWJDfMmVtDVnW8OV+tIs3xXDb1MjdsDiv0a7unQAylr0hpGG0HD5uEPWSbt7oxBots+hnYWxo98D0KAg==}
    hasBin: true
    dependencies:
      camelcase: 7.0.1
      chalk: 5.2.0
      commander: 9.5.0
      esbuild: 0.15.18
      esbuild-register: 3.4.2(esbuild@0.15.18)
      glob: 8.1.0
      hanji: 0.0.5
      json-diff: 0.9.0
      minimatch: 7.4.6
      zod: 3.21.4
    transitivePeerDependencies:
      - supports-color
    dev: true

  /electron-to-chromium@1.4.389:
    resolution: {integrity: sha512-WDgWUOK8ROR7sDFyYmxCUOoDc50lPgYAHAHwnnD1iN3SKO/mpqftb9iIPiEkMKmqYdkrR0j3N/O+YB/U7lSxwg==}
    dev: true

  /emoji-regex@10.2.1:
    resolution: {integrity: sha512-97g6QgOk8zlDRdgq1WxwgTMgEWGVAQvB5Fdpgc1MkNy56la5SKP9GsMXKDOdqwn90/41a8yPwIGk1Y6WVbeMQA==}
    dev: false

  /emoji-regex@9.2.2:
    resolution: {integrity: sha512-L18DaJsXSUk2+42pv8mLs5jJT2hqFkFE4j21wOmgbUqsZ2hL72NsUU785g9RXgo3s0ZNgVl42TiHp3ZtOv/Vyg==}
    dev: true

  /enhanced-resolve@5.14.0:
    resolution: {integrity: sha512-+DCows0XNwLDcUhbFJPdlQEVnT2zXlCv7hPxemTz86/O+B/hCQ+mb7ydkPKiflpVraqLPCAfu7lDy+hBXueojw==}
    engines: {node: '>=10.13.0'}
    dependencies:
      graceful-fs: 4.2.11
      tapable: 2.2.1
    dev: true

  /es-abstract@1.21.2:
    resolution: {integrity: sha512-y/B5POM2iBnIxCiernH1G7rC9qQoM77lLIMQLuob0zhp8C56Po81+2Nj0WFKnd0pNReDTnkYryc+zhOzpEIROg==}
    engines: {node: '>= 0.4'}
    dependencies:
      array-buffer-byte-length: 1.0.0
      available-typed-arrays: 1.0.5
      call-bind: 1.0.2
      es-set-tostringtag: 2.0.1
      es-to-primitive: 1.2.1
      function.prototype.name: 1.1.5
      get-intrinsic: 1.2.0
      get-symbol-description: 1.0.0
      globalthis: 1.0.3
      gopd: 1.0.1
      has: 1.0.3
      has-property-descriptors: 1.0.0
      has-proto: 1.0.1
      has-symbols: 1.0.3
      internal-slot: 1.0.5
      is-array-buffer: 3.0.2
      is-callable: 1.2.7
      is-negative-zero: 2.0.2
      is-regex: 1.1.4
      is-shared-array-buffer: 1.0.2
      is-string: 1.0.7
      is-typed-array: 1.1.10
      is-weakref: 1.0.2
      object-inspect: 1.12.3
      object-keys: 1.1.1
      object.assign: 4.1.4
      regexp.prototype.flags: 1.5.0
      safe-regex-test: 1.0.0
      string.prototype.trim: 1.2.7
      string.prototype.trimend: 1.0.6
      string.prototype.trimstart: 1.0.6
      typed-array-length: 1.0.4
      unbox-primitive: 1.0.2
      which-typed-array: 1.1.9
    dev: true

  /es-get-iterator@1.1.3:
    resolution: {integrity: sha512-sPZmqHBe6JIiTfN5q2pEi//TwxmAFHwj/XEuYjTuse78i8KxaqMTTzxPoFKuzRpDpTJ+0NAbpfenkmH2rePtuw==}
    dependencies:
      call-bind: 1.0.2
      get-intrinsic: 1.2.0
      has-symbols: 1.0.3
      is-arguments: 1.1.1
      is-map: 2.0.2
      is-set: 2.0.2
      is-string: 1.0.7
      isarray: 2.0.5
      stop-iteration-iterator: 1.0.0
    dev: true

  /es-set-tostringtag@2.0.1:
    resolution: {integrity: sha512-g3OMbtlwY3QewlqAiMLI47KywjWZoEytKr8pf6iTC8uJq5bIAH52Z9pnQ8pVL6whrCto53JZDuUIsifGeLorTg==}
    engines: {node: '>= 0.4'}
    dependencies:
      get-intrinsic: 1.2.0
      has: 1.0.3
      has-tostringtag: 1.0.0
    dev: true

  /es-shim-unscopables@1.0.0:
    resolution: {integrity: sha512-Jm6GPcCdC30eMLbZ2x8z2WuRwAws3zTBBKuusffYVUrNj/GVSUAZ+xKMaUpfNDR5IbyNA5LJbaecoUVbmUcB1w==}
    dependencies:
      has: 1.0.3
    dev: true

  /es-to-primitive@1.2.1:
    resolution: {integrity: sha512-QCOllgZJtaUo9miYBcLChTUaHNjJF3PYs1VidD7AwiEj1kYxKeQTctLAezAOH5ZKRH0g2IgPn6KwB4IT8iRpvA==}
    engines: {node: '>= 0.4'}
    dependencies:
      is-callable: 1.2.7
      is-date-object: 1.0.5
      is-symbol: 1.0.4
    dev: true

  /es5-ext@0.10.62:
    resolution: {integrity: sha512-BHLqn0klhEpnOKSrzn/Xsz2UIW8j+cGmo9JLzr8BiUapV8hPL9+FliFqjwr9ngW7jWdnxv6eO+/LqyhJVqgrjA==}
    engines: {node: '>=0.10'}
    requiresBuild: true
    dependencies:
      es6-iterator: 2.0.3
      es6-symbol: 3.1.3
      next-tick: 1.1.0
    dev: true

  /es6-iterator@2.0.3:
    resolution: {integrity: sha512-zw4SRzoUkd+cl+ZoE15A9o1oQd920Bb0iOJMQkQhl3jNc03YqVjAhG7scf9C5KWRU/R13Orf588uCC6525o02g==}
    dependencies:
      d: 1.0.1
      es5-ext: 0.10.62
      es6-symbol: 3.1.3
    dev: true

  /es6-symbol@3.1.3:
    resolution: {integrity: sha512-NJ6Yn3FuDinBaBRWl/q5X/s4koRHBrgKAu+yGI6JCBeiu3qrcbJhwT2GeR/EXVfylRk8dpQVJoLEFhK+Mu31NA==}
    dependencies:
      d: 1.0.1
      ext: 1.7.0
    dev: true

  /es6-weak-map@2.0.3:
    resolution: {integrity: sha512-p5um32HOTO1kP+w7PRnB+5lQ43Z6muuMuIMffvDN8ZB4GcnjLBV6zGStpbASIMk4DCAvEaamhe2zhyCb/QXXsA==}
    dependencies:
      d: 1.0.1
      es5-ext: 0.10.62
      es6-iterator: 2.0.3
      es6-symbol: 3.1.3
    dev: true

  /esbuild-android-64@0.15.18:
    resolution: {integrity: sha512-wnpt3OXRhcjfIDSZu9bnzT4/TNTDsOUvip0foZOUBG7QbSt//w3QV4FInVJxNhKc/ErhUxc5z4QjHtMi7/TbgA==}
    engines: {node: '>=12'}
    cpu: [x64]
    os: [android]
    requiresBuild: true
    dev: true
    optional: true

  /esbuild-android-arm64@0.15.18:
    resolution: {integrity: sha512-G4xu89B8FCzav9XU8EjsXacCKSG2FT7wW9J6hOc18soEHJdtWu03L3TQDGf0geNxfLTtxENKBzMSq9LlbjS8OQ==}
    engines: {node: '>=12'}
    cpu: [arm64]
    os: [android]
    requiresBuild: true
    dev: true
    optional: true

  /esbuild-darwin-64@0.15.18:
    resolution: {integrity: sha512-2WAvs95uPnVJPuYKP0Eqx+Dl/jaYseZEUUT1sjg97TJa4oBtbAKnPnl3b5M9l51/nbx7+QAEtuummJZW0sBEmg==}
    engines: {node: '>=12'}
    cpu: [x64]
    os: [darwin]
    requiresBuild: true
    dev: true
    optional: true

  /esbuild-darwin-arm64@0.15.18:
    resolution: {integrity: sha512-tKPSxcTJ5OmNb1btVikATJ8NftlyNlc8BVNtyT/UAr62JFOhwHlnoPrhYWz09akBLHI9nElFVfWSTSRsrZiDUA==}
    engines: {node: '>=12'}
    cpu: [arm64]
    os: [darwin]
    requiresBuild: true
    dev: true
    optional: true

  /esbuild-freebsd-64@0.15.18:
    resolution: {integrity: sha512-TT3uBUxkteAjR1QbsmvSsjpKjOX6UkCstr8nMr+q7zi3NuZ1oIpa8U41Y8I8dJH2fJgdC3Dj3CXO5biLQpfdZA==}
    engines: {node: '>=12'}
    cpu: [x64]
    os: [freebsd]
    requiresBuild: true
    dev: true
    optional: true

  /esbuild-freebsd-arm64@0.15.18:
    resolution: {integrity: sha512-R/oVr+X3Tkh+S0+tL41wRMbdWtpWB8hEAMsOXDumSSa6qJR89U0S/PpLXrGF7Wk/JykfpWNokERUpCeHDl47wA==}
    engines: {node: '>=12'}
    cpu: [arm64]
    os: [freebsd]
    requiresBuild: true
    dev: true
    optional: true

  /esbuild-linux-32@0.15.18:
    resolution: {integrity: sha512-lphF3HiCSYtaa9p1DtXndiQEeQDKPl9eN/XNoBf2amEghugNuqXNZA/ZovthNE2aa4EN43WroO0B85xVSjYkbg==}
    engines: {node: '>=12'}
    cpu: [ia32]
    os: [linux]
    requiresBuild: true
    dev: true
    optional: true

  /esbuild-linux-64@0.15.18:
    resolution: {integrity: sha512-hNSeP97IviD7oxLKFuii5sDPJ+QHeiFTFLoLm7NZQligur8poNOWGIgpQ7Qf8Balb69hptMZzyOBIPtY09GZYw==}
    engines: {node: '>=12'}
    cpu: [x64]
    os: [linux]
    requiresBuild: true
    dev: true
    optional: true

  /esbuild-linux-arm64@0.15.18:
    resolution: {integrity: sha512-54qr8kg/6ilcxd+0V3h9rjT4qmjc0CccMVWrjOEM/pEcUzt8X62HfBSeZfT2ECpM7104mk4yfQXkosY8Quptug==}
    engines: {node: '>=12'}
    cpu: [arm64]
    os: [linux]
    requiresBuild: true
    dev: true
    optional: true

  /esbuild-linux-arm@0.15.18:
    resolution: {integrity: sha512-UH779gstRblS4aoS2qpMl3wjg7U0j+ygu3GjIeTonCcN79ZvpPee12Qun3vcdxX+37O5LFxz39XeW2I9bybMVA==}
    engines: {node: '>=12'}
    cpu: [arm]
    os: [linux]
    requiresBuild: true
    dev: true
    optional: true

  /esbuild-linux-mips64le@0.15.18:
    resolution: {integrity: sha512-Mk6Ppwzzz3YbMl/ZZL2P0q1tnYqh/trYZ1VfNP47C31yT0K8t9s7Z077QrDA/guU60tGNp2GOwCQnp+DYv7bxQ==}
    engines: {node: '>=12'}
    cpu: [mips64el]
    os: [linux]
    requiresBuild: true
    dev: true
    optional: true

  /esbuild-linux-ppc64le@0.15.18:
    resolution: {integrity: sha512-b0XkN4pL9WUulPTa/VKHx2wLCgvIAbgwABGnKMY19WhKZPT+8BxhZdqz6EgkqCLld7X5qiCY2F/bfpUUlnFZ9w==}
    engines: {node: '>=12'}
    cpu: [ppc64]
    os: [linux]
    requiresBuild: true
    dev: true
    optional: true

  /esbuild-linux-riscv64@0.15.18:
    resolution: {integrity: sha512-ba2COaoF5wL6VLZWn04k+ACZjZ6NYniMSQStodFKH/Pu6RxzQqzsmjR1t9QC89VYJxBeyVPTaHuBMCejl3O/xg==}
    engines: {node: '>=12'}
    cpu: [riscv64]
    os: [linux]
    requiresBuild: true
    dev: true
    optional: true

  /esbuild-linux-s390x@0.15.18:
    resolution: {integrity: sha512-VbpGuXEl5FCs1wDVp93O8UIzl3ZrglgnSQ+Hu79g7hZu6te6/YHgVJxCM2SqfIila0J3k0csfnf8VD2W7u2kzQ==}
    engines: {node: '>=12'}
    cpu: [s390x]
    os: [linux]
    requiresBuild: true
    dev: true
    optional: true

  /esbuild-netbsd-64@0.15.18:
    resolution: {integrity: sha512-98ukeCdvdX7wr1vUYQzKo4kQ0N2p27H7I11maINv73fVEXt2kyh4K4m9f35U1K43Xc2QGXlzAw0K9yoU7JUjOg==}
    engines: {node: '>=12'}
    cpu: [x64]
    os: [netbsd]
    requiresBuild: true
    dev: true
    optional: true

  /esbuild-openbsd-64@0.15.18:
    resolution: {integrity: sha512-yK5NCcH31Uae076AyQAXeJzt/vxIo9+omZRKj1pauhk3ITuADzuOx5N2fdHrAKPxN+zH3w96uFKlY7yIn490xQ==}
    engines: {node: '>=12'}
    cpu: [x64]
    os: [openbsd]
    requiresBuild: true
    dev: true
    optional: true

  /esbuild-register@3.4.2(esbuild@0.15.18):
    resolution: {integrity: sha512-kG/XyTDyz6+YDuyfB9ZoSIOOmgyFCH+xPRtsCa8W85HLRV5Csp+o3jWVbOSHgSLfyLc5DmP+KFDNwty4mEjC+Q==}
    peerDependencies:
      esbuild: '>=0.12 <1'
    dependencies:
      debug: 4.3.4
      esbuild: 0.15.18
    transitivePeerDependencies:
      - supports-color
    dev: true

  /esbuild-sunos-64@0.15.18:
    resolution: {integrity: sha512-On22LLFlBeLNj/YF3FT+cXcyKPEI263nflYlAhz5crxtp3yRG1Ugfr7ITyxmCmjm4vbN/dGrb/B7w7U8yJR9yw==}
    engines: {node: '>=12'}
    cpu: [x64]
    os: [sunos]
    requiresBuild: true
    dev: true
    optional: true

  /esbuild-windows-32@0.15.18:
    resolution: {integrity: sha512-o+eyLu2MjVny/nt+E0uPnBxYuJHBvho8vWsC2lV61A7wwTWC3jkN2w36jtA+yv1UgYkHRihPuQsL23hsCYGcOQ==}
    engines: {node: '>=12'}
    cpu: [ia32]
    os: [win32]
    requiresBuild: true
    dev: true
    optional: true

  /esbuild-windows-64@0.15.18:
    resolution: {integrity: sha512-qinug1iTTaIIrCorAUjR0fcBk24fjzEedFYhhispP8Oc7SFvs+XeW3YpAKiKp8dRpizl4YYAhxMjlftAMJiaUw==}
    engines: {node: '>=12'}
    cpu: [x64]
    os: [win32]
    requiresBuild: true
    dev: true
    optional: true

  /esbuild-windows-arm64@0.15.18:
    resolution: {integrity: sha512-q9bsYzegpZcLziq0zgUi5KqGVtfhjxGbnksaBFYmWLxeV/S1fK4OLdq2DFYnXcLMjlZw2L0jLsk1eGoB522WXQ==}
    engines: {node: '>=12'}
    cpu: [arm64]
    os: [win32]
    requiresBuild: true
    dev: true
    optional: true

  /esbuild@0.15.18:
    resolution: {integrity: sha512-x/R72SmW3sSFRm5zrrIjAhCeQSAWoni3CmHEqfQrZIQTM3lVCdehdwuIqaOtfC2slvpdlLa62GYoN8SxT23m6Q==}
    engines: {node: '>=12'}
    hasBin: true
    requiresBuild: true
    optionalDependencies:
      '@esbuild/android-arm': 0.15.18
      '@esbuild/linux-loong64': 0.15.18
      esbuild-android-64: 0.15.18
      esbuild-android-arm64: 0.15.18
      esbuild-darwin-64: 0.15.18
      esbuild-darwin-arm64: 0.15.18
      esbuild-freebsd-64: 0.15.18
      esbuild-freebsd-arm64: 0.15.18
      esbuild-linux-32: 0.15.18
      esbuild-linux-64: 0.15.18
      esbuild-linux-arm: 0.15.18
      esbuild-linux-arm64: 0.15.18
      esbuild-linux-mips64le: 0.15.18
      esbuild-linux-ppc64le: 0.15.18
      esbuild-linux-riscv64: 0.15.18
      esbuild-linux-s390x: 0.15.18
      esbuild-netbsd-64: 0.15.18
      esbuild-openbsd-64: 0.15.18
      esbuild-sunos-64: 0.15.18
      esbuild-windows-32: 0.15.18
      esbuild-windows-64: 0.15.18
      esbuild-windows-arm64: 0.15.18
    dev: true

  /escalade@3.1.1:
    resolution: {integrity: sha512-k0er2gUkLf8O0zKJiAhmkTnJlTvINGv7ygDNPbeIsX/TJjGJZHuh9B2UxbsaEkmlEo9MfhrSzmhIlhRlI2GXnw==}
    engines: {node: '>=6'}
    dev: true

  /escape-html@1.0.3:
    resolution: {integrity: sha512-NiSupZ4OeuGwr68lGIeym/ksIZMJodUGOSCZ/FSnTxcrekbvqrgdUxlJOMpijaKZVjAJrWrGs/6Jy8OMuyj9ow==}
    dev: false

  /escape-string-regexp@4.0.0:
    resolution: {integrity: sha512-TtpcNJ3XAzx3Gq8sWRzJaVajRs0uVxA2YAkdb1jm2YkPz4G6egUFAyA3n5vtEIZefPk5Wa4UXbKuS5fKkJWdgA==}
    engines: {node: '>=10'}
    dev: true

  /escape-string-regexp@5.0.0:
    resolution: {integrity: sha512-/veY75JbMK4j1yjvuUxuVsiS/hr/4iHs9FTT6cgTexxdE0Ly/glccBAkloH/DofkjRbZU3bnoj38mOmhkZ0lHw==}
    engines: {node: '>=12'}
    dev: false

  /eslint-config-next@13.4.7-canary.1(eslint@8.40.0)(typescript@5.1.3):
    resolution: {integrity: sha512-zGyVDJlpL+9uJ1HH6Pvy0musF29kiTH8h0eEVCCyXdeIX9giUHTrdXhu2J0wCdsSNvp28OFLr3yMLdonv+Rq3Q==}
    peerDependencies:
      eslint: ^7.23.0 || ^8.0.0
      typescript: '>=3.3.1'
    peerDependenciesMeta:
      typescript:
        optional: true
    dependencies:
      '@next/eslint-plugin-next': 13.4.7-canary.1
      '@rushstack/eslint-patch': 1.2.0
      '@typescript-eslint/parser': 5.59.7(eslint@8.40.0)(typescript@5.1.3)
      eslint: 8.40.0
      eslint-import-resolver-node: 0.3.7
      eslint-import-resolver-typescript: 3.5.5(@typescript-eslint/parser@5.59.7)(eslint-import-resolver-node@0.3.7)(eslint-plugin-import@2.27.5)(eslint@8.40.0)
      eslint-plugin-import: 2.27.5(@typescript-eslint/parser@5.59.7)(eslint-import-resolver-typescript@3.5.5)(eslint@8.40.0)
      eslint-plugin-jsx-a11y: 6.7.1(eslint@8.40.0)
      eslint-plugin-react: 7.32.2(eslint@8.40.0)
      eslint-plugin-react-hooks: 4.6.0(eslint@8.40.0)
      typescript: 5.1.3
    transitivePeerDependencies:
      - eslint-import-resolver-webpack
      - supports-color
    dev: true

  /eslint-config-prettier@8.8.0(eslint@8.40.0):
    resolution: {integrity: sha512-wLbQiFre3tdGgpDv67NQKnJuTlcUVYHas3k+DZCc2U2BadthoEY4B7hLPvAxaqdyOGCzuLfii2fqGph10va7oA==}
    hasBin: true
    peerDependencies:
      eslint: '>=7.0.0'
    dependencies:
      eslint: 8.40.0
    dev: true

  /eslint-import-resolver-node@0.3.7:
    resolution: {integrity: sha512-gozW2blMLJCeFpBwugLTGyvVjNoeo1knonXAcatC6bjPBZitotxdWf7Gimr25N4c0AAOo4eOUfaG82IJPDpqCA==}
    dependencies:
      debug: 3.2.7
      is-core-module: 2.12.0
      resolve: 1.22.2
    transitivePeerDependencies:
      - supports-color
    dev: true

  /eslint-import-resolver-typescript@3.5.5(@typescript-eslint/parser@5.59.7)(eslint-import-resolver-node@0.3.7)(eslint-plugin-import@2.27.5)(eslint@8.40.0):
    resolution: {integrity: sha512-TdJqPHs2lW5J9Zpe17DZNQuDnox4xo2o+0tE7Pggain9Rbc19ik8kFtXdxZ250FVx2kF4vlt2RSf4qlUpG7bhw==}
    engines: {node: ^14.18.0 || >=16.0.0}
    peerDependencies:
      eslint: '*'
      eslint-plugin-import: '*'
    dependencies:
      debug: 4.3.4
      enhanced-resolve: 5.14.0
      eslint: 8.40.0
      eslint-module-utils: 2.8.0(@typescript-eslint/parser@5.59.7)(eslint-import-resolver-node@0.3.7)(eslint-import-resolver-typescript@3.5.5)(eslint@8.40.0)
      eslint-plugin-import: 2.27.5(@typescript-eslint/parser@5.59.7)(eslint-import-resolver-typescript@3.5.5)(eslint@8.40.0)
      get-tsconfig: 4.5.0
      globby: 13.1.4
      is-core-module: 2.12.0
      is-glob: 4.0.3
      synckit: 0.8.5
    transitivePeerDependencies:
      - '@typescript-eslint/parser'
      - eslint-import-resolver-node
      - eslint-import-resolver-webpack
      - supports-color
    dev: true

  /eslint-module-utils@2.8.0(@typescript-eslint/parser@5.59.7)(eslint-import-resolver-node@0.3.7)(eslint-import-resolver-typescript@3.5.5)(eslint@8.40.0):
    resolution: {integrity: sha512-aWajIYfsqCKRDgUfjEXNN/JlrzauMuSEy5sbd7WXbtW3EH6A6MpwEh42c7qD+MqQo9QMJ6fWLAeIJynx0g6OAw==}
    engines: {node: '>=4'}
    peerDependencies:
      '@typescript-eslint/parser': '*'
      eslint: '*'
      eslint-import-resolver-node: '*'
      eslint-import-resolver-typescript: '*'
      eslint-import-resolver-webpack: '*'
    peerDependenciesMeta:
      '@typescript-eslint/parser':
        optional: true
      eslint:
        optional: true
      eslint-import-resolver-node:
        optional: true
      eslint-import-resolver-typescript:
        optional: true
      eslint-import-resolver-webpack:
        optional: true
    dependencies:
      '@typescript-eslint/parser': 5.59.7(eslint@8.40.0)(typescript@5.1.3)
      debug: 3.2.7
      eslint: 8.40.0
      eslint-import-resolver-node: 0.3.7
      eslint-import-resolver-typescript: 3.5.5(@typescript-eslint/parser@5.59.7)(eslint-import-resolver-node@0.3.7)(eslint-plugin-import@2.27.5)(eslint@8.40.0)
    transitivePeerDependencies:
      - supports-color
    dev: true

  /eslint-plugin-import@2.27.5(@typescript-eslint/parser@5.59.7)(eslint-import-resolver-typescript@3.5.5)(eslint@8.40.0):
    resolution: {integrity: sha512-LmEt3GVofgiGuiE+ORpnvP+kAm3h6MLZJ4Q5HCyHADofsb4VzXFsRiWj3c0OFiV+3DWFh0qg3v9gcPlfc3zRow==}
    engines: {node: '>=4'}
    peerDependencies:
      '@typescript-eslint/parser': '*'
      eslint: ^2 || ^3 || ^4 || ^5 || ^6 || ^7.2.0 || ^8
    peerDependenciesMeta:
      '@typescript-eslint/parser':
        optional: true
    dependencies:
      '@typescript-eslint/parser': 5.59.7(eslint@8.40.0)(typescript@5.1.3)
      array-includes: 3.1.6
      array.prototype.flat: 1.3.1
      array.prototype.flatmap: 1.3.1
      debug: 3.2.7
      doctrine: 2.1.0
      eslint: 8.40.0
      eslint-import-resolver-node: 0.3.7
      eslint-module-utils: 2.8.0(@typescript-eslint/parser@5.59.7)(eslint-import-resolver-node@0.3.7)(eslint-import-resolver-typescript@3.5.5)(eslint@8.40.0)
      has: 1.0.3
      is-core-module: 2.12.0
      is-glob: 4.0.3
      minimatch: 3.1.2
      object.values: 1.1.6
      resolve: 1.22.2
      semver: 6.3.0
      tsconfig-paths: 3.14.2
    transitivePeerDependencies:
      - eslint-import-resolver-typescript
      - eslint-import-resolver-webpack
      - supports-color
    dev: true

  /eslint-plugin-jsx-a11y@6.7.1(eslint@8.40.0):
    resolution: {integrity: sha512-63Bog4iIethyo8smBklORknVjB0T2dwB8Mr/hIC+fBS0uyHdYYpzM/Ed+YC8VxTjlXHEWFOdmgwcDn1U2L9VCA==}
    engines: {node: '>=4.0'}
    peerDependencies:
      eslint: ^3 || ^4 || ^5 || ^6 || ^7 || ^8
    dependencies:
      '@babel/runtime': 7.21.5
      aria-query: 5.1.3
      array-includes: 3.1.6
      array.prototype.flatmap: 1.3.1
      ast-types-flow: 0.0.7
      axe-core: 4.7.0
      axobject-query: 3.1.1
      damerau-levenshtein: 1.0.8
      emoji-regex: 9.2.2
      eslint: 8.40.0
      has: 1.0.3
      jsx-ast-utils: 3.3.3
      language-tags: 1.0.5
      minimatch: 3.1.2
      object.entries: 1.1.6
      object.fromentries: 2.0.6
      semver: 6.3.0
    dev: true

  /eslint-plugin-react-hooks@4.6.0(eslint@8.40.0):
    resolution: {integrity: sha512-oFc7Itz9Qxh2x4gNHStv3BqJq54ExXmfC+a1NjAta66IAN87Wu0R/QArgIS9qKzX3dXKPI9H5crl9QchNMY9+g==}
    engines: {node: '>=10'}
    peerDependencies:
      eslint: ^3.0.0 || ^4.0.0 || ^5.0.0 || ^6.0.0 || ^7.0.0 || ^8.0.0-0
    dependencies:
      eslint: 8.40.0
    dev: true

  /eslint-plugin-react@7.32.2(eslint@8.40.0):
    resolution: {integrity: sha512-t2fBMa+XzonrrNkyVirzKlvn5RXzzPwRHtMvLAtVZrt8oxgnTQaYbU6SXTOO1mwQgp1y5+toMSKInnzGr0Knqg==}
    engines: {node: '>=4'}
    peerDependencies:
      eslint: ^3 || ^4 || ^5 || ^6 || ^7 || ^8
    dependencies:
      array-includes: 3.1.6
      array.prototype.flatmap: 1.3.1
      array.prototype.tosorted: 1.1.1
      doctrine: 2.1.0
      eslint: 8.40.0
      estraverse: 5.3.0
      jsx-ast-utils: 3.3.3
      minimatch: 3.1.2
      object.entries: 1.1.6
      object.fromentries: 2.0.6
      object.hasown: 1.1.2
      object.values: 1.1.6
      prop-types: 15.8.1
      resolve: 2.0.0-next.4
      semver: 6.3.0
      string.prototype.matchall: 4.0.8
    dev: true

  /eslint-plugin-tailwindcss@3.12.0(tailwindcss@3.3.2):
    resolution: {integrity: sha512-DMfg8NcSV04V1v3iBgJGEhmRuapW36XZXyRV8WHdNFGEXGUkBwM9R8MujguKXeQKBG6VhjiX4t98rhzXdIlUFw==}
    engines: {node: '>=12.13.0'}
    peerDependencies:
      tailwindcss: ^3.3.2
    dependencies:
      fast-glob: 3.2.12
      postcss: 8.4.23
      tailwindcss: 3.3.2
    dev: true

  /eslint-scope@7.2.0:
    resolution: {integrity: sha512-DYj5deGlHBfMt15J7rdtyKNq/Nqlv5KfU4iodrQ019XESsRnwXH9KAE0y3cwtUHDo2ob7CypAnCqefh6vioWRw==}
    engines: {node: ^12.22.0 || ^14.17.0 || >=16.0.0}
    dependencies:
      esrecurse: 4.3.0
      estraverse: 5.3.0
    dev: true

  /eslint-visitor-keys@3.4.1:
    resolution: {integrity: sha512-pZnmmLwYzf+kWaM/Qgrvpen51upAktaaiI01nsJD/Yr3lMOdNtq0cxkrrg16w64VtisN6okbs7Q8AfGqj4c9fA==}
    engines: {node: ^12.22.0 || ^14.17.0 || >=16.0.0}
    dev: true

  /eslint@8.40.0:
    resolution: {integrity: sha512-bvR+TsP9EHL3TqNtj9sCNJVAFK3fBN8Q7g5waghxyRsPLIMwL73XSKnZFK0hk/O2ANC+iAoq6PWMQ+IfBAJIiQ==}
    engines: {node: ^12.22.0 || ^14.17.0 || >=16.0.0}
    hasBin: true
    dependencies:
      '@eslint-community/eslint-utils': 4.4.0(eslint@8.40.0)
      '@eslint-community/regexpp': 4.5.1
      '@eslint/eslintrc': 2.0.3
      '@eslint/js': 8.40.0
      '@humanwhocodes/config-array': 0.11.8
      '@humanwhocodes/module-importer': 1.0.1
      '@nodelib/fs.walk': 1.2.8
      ajv: 6.12.6
      chalk: 4.1.2
      cross-spawn: 7.0.3
      debug: 4.3.4
      doctrine: 3.0.0
      escape-string-regexp: 4.0.0
      eslint-scope: 7.2.0
      eslint-visitor-keys: 3.4.1
      espree: 9.5.2
      esquery: 1.5.0
      esutils: 2.0.3
      fast-deep-equal: 3.1.3
      file-entry-cache: 6.0.1
      find-up: 5.0.0
      glob-parent: 6.0.2
      globals: 13.20.0
      grapheme-splitter: 1.0.4
      ignore: 5.2.4
      import-fresh: 3.3.0
      imurmurhash: 0.1.4
      is-glob: 4.0.3
      is-path-inside: 3.0.3
      js-sdsl: 4.4.0
      js-yaml: 4.1.0
      json-stable-stringify-without-jsonify: 1.0.1
      levn: 0.4.1
      lodash.merge: 4.6.2
      minimatch: 3.1.2
      natural-compare: 1.4.0
      optionator: 0.9.1
      strip-ansi: 6.0.1
      strip-json-comments: 3.1.1
      text-table: 0.2.0
    transitivePeerDependencies:
      - supports-color
    dev: true

  /espree@9.5.2:
    resolution: {integrity: sha512-7OASN1Wma5fum5SrNhFMAMJxOUAbhyfQ8dQ//PJaJbNw0URTPWqIghHWt1MmAANKhHZIYOHruW4Kw4ruUWOdGw==}
    engines: {node: ^12.22.0 || ^14.17.0 || >=16.0.0}
    dependencies:
      acorn: 8.8.2
      acorn-jsx: 5.3.2(acorn@8.8.2)
      eslint-visitor-keys: 3.4.1
    dev: true

  /esquery@1.5.0:
    resolution: {integrity: sha512-YQLXUplAwJgCydQ78IMJywZCceoqk1oH01OERdSAJc/7U2AylwjhSCLDEtqwg811idIS/9fIU5GjG73IgjKMVg==}
    engines: {node: '>=0.10'}
    dependencies:
      estraverse: 5.3.0
    dev: true

  /esrecurse@4.3.0:
    resolution: {integrity: sha512-KmfKL3b6G+RXvP8N1vr3Tq1kL/oCFgn2NYXEtqP8/L3pKapUA4G8cFVaoF3SU323CD4XypR/ffioHmkti6/Tag==}
    engines: {node: '>=4.0'}
    dependencies:
      estraverse: 5.3.0
    dev: true

  /estraverse@5.3.0:
    resolution: {integrity: sha512-MMdARuVEQziNTeJD8DgMqmhwR11BRQ/cBP+pLtYdSTnf3MIO8fFeiINEbX36ZdNlfU/7A9f3gUw49B3oQsvwBA==}
    engines: {node: '>=4.0'}
    dev: true

  /estree-walker@2.0.2:
    resolution: {integrity: sha512-Rfkk/Mp/DL7JVje3u18FxFujQlTNR2q6QfMSMB7AvCBx91NGj/ba3kCfza0f6dVDbw7YlRf/nDrn7pQrCCyQ/w==}
    dev: false

  /esutils@2.0.3:
    resolution: {integrity: sha512-kVscqXk4OCp68SZ0dkgEKVi6/8ij300KBWTJq32P/dYeWTSwK41WyTxalN1eRmA5Z9UU/LX9D7FWSmV9SAYx6g==}
    engines: {node: '>=0.10.0'}
    dev: true

  /event-emitter@0.3.5:
    resolution: {integrity: sha512-D9rRn9y7kLPnJ+hMq7S/nhvoKwwvVJahBi2BPmx3bvbsEdK3W9ii8cBSGjP+72/LnM4n6fo3+dkCX5FeTQruXA==}
    dependencies:
      d: 1.0.1
      es5-ext: 0.10.62
    dev: true

  /eventsource-parser@1.0.0:
    resolution: {integrity: sha512-9jgfSCa3dmEme2ES3mPByGXfgZ87VbP97tng1G2nWwWx6bV2nYxm2AWCrbQjXToSe+yYlqaZNtxffR9IeQr95g==}
    engines: {node: '>=14.18'}
    dev: false

  /execa@5.1.1:
    resolution: {integrity: sha512-8uSpZZocAZRBAPIEINJj3Lo9HyGitllczc27Eh5YYojjMFMn8yHMDMaUHE2Jqfq05D/wucwI4JGURyXt1vchyg==}
    engines: {node: '>=10'}
    dependencies:
      cross-spawn: 7.0.3
      get-stream: 6.0.1
      human-signals: 2.1.0
      is-stream: 2.0.1
      merge-stream: 2.0.0
      npm-run-path: 4.0.1
      onetime: 5.1.2
      signal-exit: 3.0.7
      strip-final-newline: 2.0.0
    dev: true

  /execa@7.1.1:
    resolution: {integrity: sha512-wH0eMf/UXckdUYnO21+HDztteVv05rq2GXksxT4fCGeHkBhw1DROXh40wcjMcRqDOWE7iPJ4n3M7e2+YFP+76Q==}
    engines: {node: ^14.18.0 || ^16.14.0 || >=18.0.0}
    dependencies:
      cross-spawn: 7.0.3
      get-stream: 6.0.1
      human-signals: 4.3.1
      is-stream: 3.0.0
      merge-stream: 2.0.0
      npm-run-path: 5.1.0
      onetime: 6.0.0
      signal-exit: 3.0.7
      strip-final-newline: 3.0.0
    dev: true

  /ext@1.7.0:
    resolution: {integrity: sha512-6hxeJYaL110a9b5TEJSj0gojyHQAmA2ch5Os+ySCiA1QGdS697XWY1pzsrSjqA9LDEEgdB/KypIlR59RcLuHYw==}
    dependencies:
      type: 2.7.2
    dev: true

  /extend@3.0.2:
    resolution: {integrity: sha512-fjquC59cD7CyW6urNXK0FBufkZcoiGG80wTuPujX590cB5Ttln20E2UB4S/WARVqhXffZl2LNgS+gQdPIIim/g==}
    dev: false

  /fast-deep-equal@3.1.3:
    resolution: {integrity: sha512-f3qQ9oQy9j2AhBe/H9VC91wLmKBCCU/gDOnKNAYG5hswO7BLKj09Hc5HYNz9cGI++xlpDCIgDaitVs03ATR84Q==}
    dev: true

  /fast-glob@3.2.12:
    resolution: {integrity: sha512-DVj4CQIYYow0BlaelwK1pHl5n5cRSJfM60UA0zK891sVInoPri2Ekj7+e1CT3/3qxXenpI+nBBmQAcJPJgaj4w==}
    engines: {node: '>=8.6.0'}
    dependencies:
      '@nodelib/fs.stat': 2.0.5
      '@nodelib/fs.walk': 1.2.8
      glob-parent: 5.1.2
      merge2: 1.4.1
      micromatch: 4.0.5
    dev: true

  /fast-json-stable-stringify@2.1.0:
    resolution: {integrity: sha512-lhd/wF+Lk98HZoTCtlVraHtfh5XYijIjalXck7saUtuanSDyLMxnHhSXEDJqHxD7msR8D0uCmqlkwjCV8xvwHw==}
    dev: true

  /fast-levenshtein@2.0.6:
    resolution: {integrity: sha512-DCXu6Ifhqcks7TZKY3Hxp3y6qphY5SJZmrWMDrKcERSOXWQdMhU9Ig/PYrzyw/ul9jOIyh0N4M0tbC5hodg8dw==}
    dev: true

  /fastq@1.15.0:
    resolution: {integrity: sha512-wBrocU2LCXXa+lWBt8RoIRD89Fi8OdABODa/kEnyeyjS5aZO5/GNvI5sEINADqP/h8M29UHTHUb53sUu5Ihqdw==}
    dependencies:
      reusify: 1.0.4
    dev: true

  /fault@1.0.4:
    resolution: {integrity: sha512-CJ0HCB5tL5fYTEA7ToAq5+kTwd++Borf1/bifxd9iT70QcXr4MRrO3Llf8Ifs70q+SJcGHFtnIE/Nw6giCtECA==}
    dependencies:
      format: 0.2.2
    dev: false

  /fflate@0.7.4:
    resolution: {integrity: sha512-5u2V/CDW15QM1XbbgS+0DfPxVB+jUKhWEKuuFuHncbk3tEEqzmoXL+2KyOFuKGqOnmdIy0/davWF1CkuwtibCw==}
    dev: false

  /file-entry-cache@6.0.1:
    resolution: {integrity: sha512-7Gps/XWymbLk2QLYK4NzpMOrYjMhdIxXuIvy2QBsLE6ljuodKvdkWs/cpyJJ3CVIVpH0Oi1Hvg1ovbMzLdFBBg==}
    engines: {node: ^10.12.0 || >=12.0.0}
    dependencies:
      flat-cache: 3.0.4
    dev: true

  /fill-range@7.0.1:
    resolution: {integrity: sha512-qOo9F+dMUmC2Lcb4BbVvnKJxTPjCm+RRpe4gDuGrzkL7mEVl/djYSu2OdQ2Pa302N4oqkSg9ir6jaLWJ2USVpQ==}
    engines: {node: '>=8'}
    dependencies:
      to-regex-range: 5.0.1
    dev: true

  /find-up@5.0.0:
    resolution: {integrity: sha512-78/PXT1wlLLDgTzDs7sjq9hzz0vXD+zn+7wypEe4fXQxCmdmqfGsEPQxmiCSQI3ajFV91bVSsvNtrJRiW6nGng==}
    engines: {node: '>=10'}
    dependencies:
      locate-path: 6.0.0
      path-exists: 4.0.0
    dev: true

  /flat-cache@3.0.4:
    resolution: {integrity: sha512-dm9s5Pw7Jc0GvMYbshN6zchCA9RgQlzzEZX3vylR9IqFfS8XciblUXOKfW6SiuJ0e13eDYZoZV5wdrev7P3Nwg==}
    engines: {node: ^10.12.0 || >=12.0.0}
    dependencies:
      flatted: 3.2.7
      rimraf: 3.0.2
    dev: true

  /flatted@3.2.7:
    resolution: {integrity: sha512-5nqDSxl8nn5BSNxyR3n4I6eDmbolI6WT+QqR547RwxQapgjQBmtktdP+HTBb/a/zLsbzERTONyUB5pefh5TtjQ==}
    dev: true

  /focus-trap-react@10.1.1(prop-types@15.8.1)(react-dom@18.2.0)(react@18.2.0):
    resolution: {integrity: sha512-OtLeSIQPKFzMzbLHkGtfZYwGLMhTRHd3CDhfyd0DDx8tvXzlgpseClDiuiKoiIHZtdjsbXTfTmUuuLKaxrwSyQ==}
    peerDependencies:
      prop-types: ^15.8.1
      react: '>=16.3.0'
      react-dom: '>=16.3.0'
    dependencies:
      focus-trap: 7.4.0
      prop-types: 15.8.1
      react: 18.2.0
      react-dom: 18.2.0(react@18.2.0)
      tabbable: 6.1.2
    dev: false

  /focus-trap@7.4.0:
    resolution: {integrity: sha512-yI7FwUqU4TVb+7t6PaQ3spT/42r/KLEi8mtdGoQo2li/kFzmu9URmalTvw7xCCJtSOyhBxscvEAmvjeN9iHARg==}
    dependencies:
      tabbable: 6.1.2
    dev: false

  /for-each@0.3.3:
    resolution: {integrity: sha512-jqYfLp7mo9vIyQf8ykW2v7A+2N4QjeCeI5+Dz9XraiO1ign81wjiH7Fb9vSOWvQfNtmSa4H2RoQTrrXivdUZmw==}
    dependencies:
      is-callable: 1.2.7
    dev: true

  /format@0.2.2:
    resolution: {integrity: sha512-wzsgA6WOq+09wrU1tsJ09udeR/YZRaeArL9e1wPbFg3GG2yDnC2ldKpxs4xunpFF9DgqCqOIra3bc1HWrJ37Ww==}
    engines: {node: '>=0.4.x'}
    dev: false

  /fraction.js@4.2.0:
    resolution: {integrity: sha512-MhLuK+2gUcnZe8ZHlaaINnQLl0xRIGRfcGk2yl8xoQAfHrSsL3rYu6FCmBdkdbhc9EPlwyGHewaRsvwRMJtAlA==}
    dev: true

  /fs.realpath@1.0.0:
    resolution: {integrity: sha512-OO0pH2lK6a0hZnAdau5ItzHPI6pUlvI7jMVnxUQRtw4owF2wk8lOSabtGDCTP4Ggrg2MbGnWO9X8K1t4+fGMDw==}
    dev: true

  /fsevents@2.3.2:
    resolution: {integrity: sha512-xiqMQR4xAeHTuB9uWm+fFRcIOgKBMiOBP+eXiyT7jsgVCq1bkVygt00oASowB7EdtpOHaaPgKt812P9ab+DDKA==}
    engines: {node: ^8.16.0 || ^10.6.0 || >=11.0.0}
    os: [darwin]
    requiresBuild: true
    dev: true
    optional: true

  /function-bind@1.1.1:
    resolution: {integrity: sha512-yIovAzMX49sF8Yl58fSCWJ5svSLuaibPxXQJFLmBObTuCr0Mf1KiPopGM9NiFjiYBCbfaa2Fh6breQ6ANVTI0A==}
    dev: true

  /function.prototype.name@1.1.5:
    resolution: {integrity: sha512-uN7m/BzVKQnCUF/iW8jYea67v++2u7m5UgENbHRtdDVclOUP+FMPlCNdmk0h/ysGyo2tavMJEDqJAkJdRa1vMA==}
    engines: {node: '>= 0.4'}
    dependencies:
      call-bind: 1.0.2
      define-properties: 1.2.0
      es-abstract: 1.21.2
      functions-have-names: 1.2.3
    dev: true

  /functions-have-names@1.2.3:
    resolution: {integrity: sha512-xckBUXyTIqT97tq2x2AMb+g163b5JFysYk0x4qxNFwbfQkmNZoiRHb6sPzI9/QV33WeuvVYBUIiD4NzNIyqaRQ==}
    dev: true

  /get-intrinsic@1.2.0:
    resolution: {integrity: sha512-L049y6nFOuom5wGyRc3/gdTLO94dySVKRACj1RmJZBQXlbTMhtNIgkWkUHq+jYmZvKf14EW1EoJnnjbmoHij0Q==}
    dependencies:
      function-bind: 1.1.1
      has: 1.0.3
      has-symbols: 1.0.3
    dev: true

  /get-nonce@1.0.1:
    resolution: {integrity: sha512-FJhYRoDaiatfEkUK8HKlicmu/3SGFD51q3itKDGoSTysQJBnfOcxU5GxnhE1E6soB76MbT0MBtnKJuXyAx+96Q==}
    engines: {node: '>=6'}
    dev: false

  /get-stream@6.0.1:
    resolution: {integrity: sha512-ts6Wi+2j3jQjqi70w5AlN8DFnkSwC+MqmxEzdEALB2qXZYV3X/b1CTfgPLGJNMeAWxdPfU8FO1ms3NUfaHCPYg==}
    engines: {node: '>=10'}
    dev: true

  /get-symbol-description@1.0.0:
    resolution: {integrity: sha512-2EmdH1YvIQiZpltCNgkuiUnyukzxM/R6NDJX31Ke3BG1Nq5b0S2PhX59UKi9vZpPDQVdqn+1IcaAwnzTT5vCjw==}
    engines: {node: '>= 0.4'}
    dependencies:
      call-bind: 1.0.2
      get-intrinsic: 1.2.0
    dev: true

  /get-tsconfig@4.5.0:
    resolution: {integrity: sha512-MjhiaIWCJ1sAU4pIQ5i5OfOuHHxVo1oYeNsWTON7jxYkod8pHocXeh+SSbmu5OZZZK73B6cbJ2XADzXehLyovQ==}
    dev: true

  /glob-parent@5.1.2:
    resolution: {integrity: sha512-AOIgSQCepiJYwP3ARnGx+5VnTu2HBYdzbGP45eLw1vr3zB3vZLeyed1sC9hnbcOc9/SrMyM5RPQrkGz4aS9Zow==}
    engines: {node: '>= 6'}
    dependencies:
      is-glob: 4.0.3
    dev: true

  /glob-parent@6.0.2:
    resolution: {integrity: sha512-XxwI8EOhVQgWp6iDL+3b0r86f4d6AX6zSU55HfB4ydCEuXLXc5FcYeOu+nnGftS4TEju/11rt4KJPTMgbfmv4A==}
    engines: {node: '>=10.13.0'}
    dependencies:
      is-glob: 4.0.3
    dev: true

  /glob-to-regexp@0.4.1:
    resolution: {integrity: sha512-lkX1HJXwyMcprw/5YUZc2s7DrpAiHB21/V+E1rHUrVNokkvB6bqMzT0VfV6/86ZNabt1k14YOIaT7nDvOX3Iiw==}
    dev: false

  /glob@7.1.6:
    resolution: {integrity: sha512-LwaxwyZ72Lk7vZINtNNrywX0ZuLyStrdDtabefZKAY5ZGJhVtgdznluResxNmPitE0SAO+O26sWTHeKSI2wMBA==}
    dependencies:
      fs.realpath: 1.0.0
      inflight: 1.0.6
      inherits: 2.0.4
      minimatch: 3.1.2
      once: 1.4.0
      path-is-absolute: 1.0.1
    dev: true

  /glob@7.1.7:
    resolution: {integrity: sha512-OvD9ENzPLbegENnYP5UUfJIirTg4+XwMWGaQfQTY0JenxNvvIKP3U3/tAQSPIu/lHxXYSZmpXlUHeqAIdKzBLQ==}
    dependencies:
      fs.realpath: 1.0.0
      inflight: 1.0.6
      inherits: 2.0.4
      minimatch: 3.1.2
      once: 1.4.0
      path-is-absolute: 1.0.1
    dev: true

  /glob@7.2.3:
    resolution: {integrity: sha512-nFR0zLpU2YCaRxwoCJvL6UvCH2JFyFVIvwTLsIf21AuHlMskA1hhTdk+LlYJtOlYt9v6dvszD2BGRqBL+iQK9Q==}
    dependencies:
      fs.realpath: 1.0.0
      inflight: 1.0.6
      inherits: 2.0.4
      minimatch: 3.1.2
      once: 1.4.0
      path-is-absolute: 1.0.1
    dev: true

  /glob@8.1.0:
    resolution: {integrity: sha512-r8hpEjiQEYlF2QU0df3dS+nxxSIreXQS1qRhMJM0Q5NDdR386C7jb7Hwwod8Fgiuex+k0GFjgft18yvxm5XoCQ==}
    engines: {node: '>=12'}
    dependencies:
      fs.realpath: 1.0.0
      inflight: 1.0.6
      inherits: 2.0.4
      minimatch: 5.1.6
      once: 1.4.0
    dev: true

  /globals@13.20.0:
    resolution: {integrity: sha512-Qg5QtVkCy/kv3FUSlu4ukeZDVf9ee0iXLAUYX13gbR17bnejFTzr4iS9bY7kwCf1NztRNm1t91fjOiyx4CSwPQ==}
    engines: {node: '>=8'}
    dependencies:
      type-fest: 0.20.2
    dev: true

  /globalthis@1.0.3:
    resolution: {integrity: sha512-sFdI5LyBiNTHjRd7cGPWapiHWMOXKyuBNX/cWJ3NfzrZQVa8GI/8cofCl74AOVqq9W5kNmguTIzJ/1s2gyI9wA==}
    engines: {node: '>= 0.4'}
    dependencies:
      define-properties: 1.2.0
    dev: true

  /globby@11.1.0:
    resolution: {integrity: sha512-jhIXaOzy1sb8IyocaruWSn1TjmnBVs8Ayhcy83rmxNJ8q2uWKCAj3CnJY+KpGSXCueAPc0i05kVvVKtP1t9S3g==}
    engines: {node: '>=10'}
    dependencies:
      array-union: 2.1.0
      dir-glob: 3.0.1
      fast-glob: 3.2.12
      ignore: 5.2.4
      merge2: 1.4.1
      slash: 3.0.0
    dev: true

  /globby@13.1.4:
    resolution: {integrity: sha512-iui/IiiW+QrJ1X1hKH5qwlMQyv34wJAYwH1vrf8b9kBA4sNiif3gKsMHa+BrdnOpEudWjpotfa7LrTzB1ERS/g==}
    engines: {node: ^12.20.0 || ^14.13.1 || >=16.0.0}
    dependencies:
      dir-glob: 3.0.1
      fast-glob: 3.2.12
      ignore: 5.2.4
      merge2: 1.4.1
      slash: 4.0.0
    dev: true

  /goober@2.1.13(csstype@3.1.2):
    resolution: {integrity: sha512-jFj3BQeleOoy7t93E9rZ2de+ScC4lQICLwiAQmKMg9F6roKGaLSHoCDYKkWlSafg138jejvq/mTdvmnwDQgqoQ==}
    peerDependencies:
      csstype: ^3.0.10
    dependencies:
      csstype: 3.1.2
    dev: false

  /gopd@1.0.1:
    resolution: {integrity: sha512-d65bNlIadxvpb/A2abVdlqKqV563juRnZ1Wtk6s1sIR8uNsXR70xqIzVqxVf1eTqDunwT2MkczEeaezCKTZhwA==}
    dependencies:
      get-intrinsic: 1.2.0
    dev: true

  /graceful-fs@4.2.11:
    resolution: {integrity: sha512-RbJ5/jmFcNNCcDV5o9eTnBLJ/HszWV0P73bc+Ff4nS/rJj+YaS6IGyiOL0VoBYX+l1Wrl3k63h/KrH+nhJ0XvQ==}

  /grapheme-splitter@1.0.4:
    resolution: {integrity: sha512-bzh50DW9kTPM00T8y4o8vQg89Di9oLJVLW/KaOGIXJWP/iqCN6WKYkbNOF04vFLJhwcpYUh9ydh/+5vpOqV4YQ==}
    dev: true

  /hanji@0.0.5:
    resolution: {integrity: sha512-Abxw1Lq+TnYiL4BueXqMau222fPSPMFtya8HdpWsz/xVAhifXou71mPh/kY2+08RgFcVccjG3uZHs6K5HAe3zw==}
    dependencies:
      lodash.throttle: 4.1.1
      sisteransi: 1.0.5
    dev: true

  /has-bigints@1.0.2:
    resolution: {integrity: sha512-tSvCKtBr9lkF0Ex0aQiP9N+OpV4zi2r/Nee5VkRDbaqv35RLYMzbwQfFSZZH0kR+Rd6302UJZ2p/bJCEoR3VoQ==}
    dev: true

  /has-flag@4.0.0:
    resolution: {integrity: sha512-EykJT/Q1KjTWctppgIAgfSO0tKVuZUjhgMr17kqTumMl6Afv3EISleU7qZUzoXDFTAHTDC4NOoG/ZxU3EvlMPQ==}
    engines: {node: '>=8'}
    dev: true

  /has-property-descriptors@1.0.0:
    resolution: {integrity: sha512-62DVLZGoiEBDHQyqG4w9xCuZ7eJEwNmJRWw2VY84Oedb7WFcA27fiEVe8oUQx9hAUJ4ekurquucTGwsyO1XGdQ==}
    dependencies:
      get-intrinsic: 1.2.0
    dev: true

  /has-proto@1.0.1:
    resolution: {integrity: sha512-7qE+iP+O+bgF9clE5+UoBFzE65mlBiVj3tKCrlNQ0Ogwm0BjpT/gK4SlLYDMybDh5I3TCTKnPPa0oMG7JDYrhg==}
    engines: {node: '>= 0.4'}
    dev: true

  /has-symbols@1.0.3:
    resolution: {integrity: sha512-l3LCuF6MgDNwTDKkdYGEihYjt5pRPbEg46rtlmnSPlUbgmB8LOIrKJbYYFBSbnPaJexMKtiPO8hmeRjRz2Td+A==}
    engines: {node: '>= 0.4'}
    dev: true

  /has-tostringtag@1.0.0:
    resolution: {integrity: sha512-kFjcSNhnlGV1kyoGk7OXKSawH5JOb/LzUc5w9B02hOTO0dfFRjbHQKvg1d6cf3HbeUmtU9VbbV3qzZ2Teh97WQ==}
    engines: {node: '>= 0.4'}
    dependencies:
      has-symbols: 1.0.3
    dev: true

  /has@1.0.3:
    resolution: {integrity: sha512-f2dvO0VU6Oej7RkWJGrehjbzMAjFp5/VKPp5tTpWIV4JHHZK1/BxbFRtf/siA2SWTe09caDmVtYYzWEIbBS4zw==}
    engines: {node: '>= 0.4.0'}
    dependencies:
      function-bind: 1.1.1
    dev: true

  /hast-util-parse-selector@2.2.5:
    resolution: {integrity: sha512-7j6mrk/qqkSehsM92wQjdIgWM2/BW61u/53G6xmC8i1OmEdKLHbk419QKQUjz6LglWsfqoiHmyMRkP1BGjecNQ==}
    dev: false

  /hast-util-whitespace@2.0.1:
    resolution: {integrity: sha512-nAxA0v8+vXSBDt3AnRUNjyRIQ0rD+ntpbAp4LnPkumc5M9yUbSMa4XDU9Q6etY4f1Wp4bNgvc1yjiZtsTTrSng==}
    dev: false

  /hastscript@6.0.0:
    resolution: {integrity: sha512-nDM6bvd7lIqDUiYEiu5Sl/+6ReP0BMk/2f4U/Rooccxkj0P5nm+acM5PrGJ/t5I8qPGiqZSE6hVAwZEdZIvP4w==}
    dependencies:
      '@types/hast': 2.3.4
      comma-separated-tokens: 1.0.8
      hast-util-parse-selector: 2.2.5
      property-information: 5.6.0
      space-separated-tokens: 1.1.5
    dev: false

  /heap@0.2.7:
    resolution: {integrity: sha512-2bsegYkkHO+h/9MGbn6KWcE45cHZgPANo5LXF7EvWdT0yT2EguSVO1nDgU5c8+ZOPwp2vMNa7YFsJhVcDR9Sdg==}
    dev: true

  /hex-rgb@4.3.0:
    resolution: {integrity: sha512-Ox1pJVrDCyGHMG9CFg1tmrRUMRPRsAWYc/PinY0XzJU4K7y7vjNoLKIQ7BR5UJMCxNN8EM1MNDmHWA/B3aZUuw==}
    engines: {node: '>=6'}
    dev: false

  /highlight.js@10.7.3:
    resolution: {integrity: sha512-tzcUFauisWKNHaRkN4Wjl/ZA07gENAjFl3J/c480dprkGTg5EQstgaNFqBfUqCq54kZRIEcreTsAgF/m2quD7A==}
    dev: false

  /human-signals@2.1.0:
    resolution: {integrity: sha512-B4FFZ6q/T2jhhksgkbEW3HBvWIfDW85snkQgawt07S7J5QXTk6BkNV+0yAeZrM5QpMAdYlocGoljn0sJ/WQkFw==}
    engines: {node: '>=10.17.0'}
    dev: true

  /human-signals@4.3.1:
    resolution: {integrity: sha512-nZXjEF2nbo7lIw3mgYjItAfgQXog3OjJogSbKa2CQIIvSGWcKgeJnQlNXip6NglNzYH45nSRiEVimMvYL8DDqQ==}
    engines: {node: '>=14.18.0'}
    dev: true

  /ignore@5.2.4:
    resolution: {integrity: sha512-MAb38BcSbH0eHNBxn7ql2NH/kX33OkB3lZ1BNdh7ENeRChHTYsTvWrMubiIAMNS2llXEEgZ1MUOBtXChP3kaFQ==}
    engines: {node: '>= 4'}
    dev: true

  /import-fresh@3.3.0:
    resolution: {integrity: sha512-veYYhQa+D1QBKznvhUHxb8faxlrwUnxseDAbAp457E0wLNio2bOSKnjYDhMj+YiAq61xrMGhQk9iXVk5FzgQMw==}
    engines: {node: '>=6'}
    dependencies:
      parent-module: 1.0.1
      resolve-from: 4.0.0
    dev: true

  /imurmurhash@0.1.4:
    resolution: {integrity: sha512-JmXMZ6wuvDmLiHEml9ykzqO6lwFbof0GG4IkcGaENdCRDDmMVnny7s5HsIgHCbaq0w2MyPhDqkhTUgS2LU2PHA==}
    engines: {node: '>=0.8.19'}
    dev: true

  /inflight@1.0.6:
    resolution: {integrity: sha512-k92I/b08q4wvFscXCLvqfsHCrjrF7yiXsQuIVvVE7N82W3+aqpzuUdBbfhWcy/FZR3/4IgflMgKLOsvPDrGCJA==}
    dependencies:
      once: 1.4.0
      wrappy: 1.0.2
    dev: true

  /inherits@2.0.4:
    resolution: {integrity: sha512-k/vGaX4/Yla3WzyMCvTQOXYeIHvqOKtnqBduzTHpzpQZzAskKMhZ2K+EnBiSM9zGSoIFeMpXKxa4dYeZIQqewQ==}
    dev: true

  /inline-style-parser@0.1.1:
    resolution: {integrity: sha512-7NXolsK4CAS5+xvdj5OMMbI962hU/wvwoxk+LWR9Ek9bVtyuuYScDN6eS0rUm6TxApFpw7CX1o4uJzcd4AyD3Q==}
    dev: false

  /internal-slot@1.0.5:
    resolution: {integrity: sha512-Y+R5hJrzs52QCG2laLn4udYVnxsfny9CpOhNhUvk/SSSVyF6T27FzRbF0sroPidSu3X8oEAkOn2K804mjpt6UQ==}
    engines: {node: '>= 0.4'}
    dependencies:
      get-intrinsic: 1.2.0
      has: 1.0.3
      side-channel: 1.0.4
    dev: true

  /invariant@2.2.4:
    resolution: {integrity: sha512-phJfQVBuaJM5raOpJjSfkiD6BpbCE4Ns//LaXl6wGYtUBY83nWS6Rf9tXm2e8VaK60JEjYldbPif/A2B1C2gNA==}
    dependencies:
      loose-envify: 1.4.0
    dev: false

  /is-alphabetical@1.0.4:
    resolution: {integrity: sha512-DwzsA04LQ10FHTZuL0/grVDk4rFoVH1pjAToYwBrHSxcrBIGQuXrQMtD5U1b0U2XVgKZCTLLP8u2Qxqhy3l2Vg==}
    dev: false

  /is-alphanumerical@1.0.4:
    resolution: {integrity: sha512-UzoZUr+XfVz3t3v4KyGEniVL9BDRoQtY7tOyrRybkVNjDFWyo1yhXNGrrBTQxp3ib9BLAWs7k2YKBQsFRkZG9A==}
    dependencies:
      is-alphabetical: 1.0.4
      is-decimal: 1.0.4
    dev: false

  /is-arguments@1.1.1:
    resolution: {integrity: sha512-8Q7EARjzEnKpt/PCD7e1cgUS0a6X8u5tdSiMqXhojOdoV9TsMsiO+9VLC5vAmO8N7/GmXn7yjR8qnA6bVAEzfA==}
    engines: {node: '>= 0.4'}
    dependencies:
      call-bind: 1.0.2
      has-tostringtag: 1.0.0
    dev: true

  /is-array-buffer@3.0.2:
    resolution: {integrity: sha512-y+FyyR/w8vfIRq4eQcM1EYgSTnmHXPqaF+IgzgraytCFq5Xh8lllDVmAZolPJiZttZLeFSINPYMaEJ7/vWUa1w==}
    dependencies:
      call-bind: 1.0.2
      get-intrinsic: 1.2.0
      is-typed-array: 1.1.10
    dev: true

  /is-bigint@1.0.4:
    resolution: {integrity: sha512-zB9CruMamjym81i2JZ3UMn54PKGsQzsJeo6xvN3HJJ4CAsQNB6iRutp2To77OfCNuoxspsIhzaPoO1zyCEhFOg==}
    dependencies:
      has-bigints: 1.0.2
    dev: true

  /is-binary-path@2.1.0:
    resolution: {integrity: sha512-ZMERYes6pDydyuGidse7OsHxtbI7WVeUEozgR/g7rd0xUimYNlvZRE/K2MgZTjWy725IfelLeVcEM97mmtRGXw==}
    engines: {node: '>=8'}
    dependencies:
      binary-extensions: 2.2.0
    dev: true

  /is-boolean-object@1.1.2:
    resolution: {integrity: sha512-gDYaKHJmnj4aWxyj6YHyXVpdQawtVLHU5cb+eztPGczf6cjuTdwve5ZIEfgXqH4e57An1D1AKf8CZ3kYrQRqYA==}
    engines: {node: '>= 0.4'}
    dependencies:
      call-bind: 1.0.2
      has-tostringtag: 1.0.0
    dev: true

  /is-buffer@2.0.5:
    resolution: {integrity: sha512-i2R6zNFDwgEHJyQUtJEk0XFi1i0dPFn/oqjK3/vPCcDeJvW5NQ83V8QbicfF1SupOaB0h8ntgBC2YiE7dfyctQ==}
    engines: {node: '>=4'}
    dev: false

  /is-callable@1.2.7:
    resolution: {integrity: sha512-1BC0BVFhS/p0qtw6enp8e+8OD0UrK0oFLztSjNzhcKA3WDuJxxAPXzPuPtKkjEY9UUoEWlX/8fgKeu2S8i9JTA==}
    engines: {node: '>= 0.4'}
    dev: true

  /is-core-module@2.12.0:
    resolution: {integrity: sha512-RECHCBCd/viahWmwj6enj19sKbHfJrddi/6cBDsNTKbNq0f7VeaUkBo60BqzvPqo/W54ChS62Z5qyun7cfOMqQ==}
    dependencies:
      has: 1.0.3
    dev: true

  /is-date-object@1.0.5:
    resolution: {integrity: sha512-9YQaSxsAiSwcvS33MBk3wTCVnWK+HhF8VZR2jRxehM16QcVOdHqPn4VPHmRK4lSr38n9JriurInLcP90xsYNfQ==}
    engines: {node: '>= 0.4'}
    dependencies:
      has-tostringtag: 1.0.0
    dev: true

  /is-decimal@1.0.4:
    resolution: {integrity: sha512-RGdriMmQQvZ2aqaQq3awNA6dCGtKpiDFcOzrTWrDAT2MiWrKQVPmxLGHl7Y2nNu6led0kEyoX0enY0qXYsv9zw==}
    dev: false

  /is-docker@2.2.1:
    resolution: {integrity: sha512-F+i2BKsFrH66iaUFc0woD8sLy8getkwTwtOBjvs56Cx4CgJDeKQeqfz8wAYiSb8JOprWhHH5p77PbmYCvvUuXQ==}
    engines: {node: '>=8'}
    hasBin: true
    dev: true

  /is-docker@3.0.0:
    resolution: {integrity: sha512-eljcgEDlEns/7AXFosB5K/2nCM4P7FQPkGc/DWLy5rmFEWvZayGrik1d9/QIY5nJ4f9YsVvBkA6kJpHn9rISdQ==}
    engines: {node: ^12.20.0 || ^14.13.1 || >=16.0.0}
    hasBin: true
    dev: true

  /is-extglob@2.1.1:
    resolution: {integrity: sha512-SbKbANkN603Vi4jEZv49LeVJMn4yGwsbzZworEoyEiutsN3nJYdbO36zfhGJ6QEDpOZIFkDtnq5JRxmvl3jsoQ==}
    engines: {node: '>=0.10.0'}
    dev: true

  /is-glob@4.0.3:
    resolution: {integrity: sha512-xelSayHH36ZgE7ZWhli7pW34hNbNl8Ojv5KVmkJD4hBdD3th8Tfk9vYasLM+mXWOZhFkgZfxhLSnrwRr4elSSg==}
    engines: {node: '>=0.10.0'}
    dependencies:
      is-extglob: 2.1.1
    dev: true

  /is-hexadecimal@1.0.4:
    resolution: {integrity: sha512-gyPJuv83bHMpocVYoqof5VDiZveEoGoFL8m3BXNb2VW8Xs+rz9kqO8LOQ5DH6EsuvilT1ApazU0pyl+ytbPtlw==}
    dev: false

  /is-inside-container@1.0.0:
    resolution: {integrity: sha512-KIYLCCJghfHZxqjYBE7rEy0OBuTd5xCHS7tHVgvCLkx7StIoaxwNW3hCALgEUjFfeRk+MG/Qxmp/vtETEF3tRA==}
    engines: {node: '>=14.16'}
    hasBin: true
    dependencies:
      is-docker: 3.0.0
    dev: true

  /is-map@2.0.2:
    resolution: {integrity: sha512-cOZFQQozTha1f4MxLFzlgKYPTyj26picdZTx82hbc/Xf4K/tZOOXSCkMvU4pKioRXGDLJRn0GM7Upe7kR721yg==}
    dev: true

  /is-negative-zero@2.0.2:
    resolution: {integrity: sha512-dqJvarLawXsFbNDeJW7zAz8ItJ9cd28YufuuFzh0G8pNHjJMnY08Dv7sYX2uF5UpQOwieAeOExEYAWWfu7ZZUA==}
    engines: {node: '>= 0.4'}
    dev: true

  /is-number-object@1.0.7:
    resolution: {integrity: sha512-k1U0IRzLMo7ZlYIfzRu23Oh6MiIFasgpb9X76eqfFZAqwH44UI4KTBvBYIZ1dSL9ZzChTB9ShHfLkR4pdW5krQ==}
    engines: {node: '>= 0.4'}
    dependencies:
      has-tostringtag: 1.0.0
    dev: true

  /is-number@7.0.0:
    resolution: {integrity: sha512-41Cifkg6e8TylSpdtTpeLVMqvSBEVzTttHvERD741+pnZ8ANv0004MRL43QKPDlK9cGvNp6NZWZUBlbGXYxxng==}
    engines: {node: '>=0.12.0'}
    dev: true

  /is-path-inside@3.0.3:
    resolution: {integrity: sha512-Fd4gABb+ycGAmKou8eMftCupSir5lRxqf4aD/vd0cD2qc4HL07OjCeuHMr8Ro4CoMaeCKDB0/ECBOVWjTwUvPQ==}
    engines: {node: '>=8'}
    dev: true

  /is-plain-obj@4.1.0:
    resolution: {integrity: sha512-+Pgi+vMuUNkJyExiMBt5IlFoMyKnr5zhJ4Uspz58WOhBF5QoIZkFyNHIbBAtHwzVAgk5RtndVNsDRN61/mmDqg==}
    engines: {node: '>=12'}
    dev: false

  /is-promise@2.2.2:
    resolution: {integrity: sha512-+lP4/6lKUBfQjZ2pdxThZvLUAafmZb8OAxFb8XXtiQmS35INgr85hdOGoEs124ez1FCnZJt6jau/T+alh58QFQ==}
    dev: true

  /is-regex@1.1.4:
    resolution: {integrity: sha512-kvRdxDsxZjhzUX07ZnLydzS1TU/TJlTUHHY4YLL87e37oUA49DfkLqgy+VjFocowy29cKvcSiu+kIv728jTTVg==}
    engines: {node: '>= 0.4'}
    dependencies:
      call-bind: 1.0.2
      has-tostringtag: 1.0.0
    dev: true

  /is-set@2.0.2:
    resolution: {integrity: sha512-+2cnTEZeY5z/iXGbLhPrOAaK/Mau5k5eXq9j14CpRTftq0pAJu2MwVRSZhyZWBzx3o6X795Lz6Bpb6R0GKf37g==}
    dev: true

  /is-shared-array-buffer@1.0.2:
    resolution: {integrity: sha512-sqN2UDu1/0y6uvXyStCOzyhAjCSlHceFoMKJW8W9EU9cvic/QdsZ0kEU93HEy3IUEFZIiH/3w+AH/UQbPHNdhA==}
    dependencies:
      call-bind: 1.0.2
    dev: true

  /is-stream@2.0.1:
    resolution: {integrity: sha512-hFoiJiTl63nn+kstHGBtewWSKnQLpyb155KHheA1l39uvtO9nWIop1p3udqPcUd/xbF1VLMO4n7OI6p7RbngDg==}
    engines: {node: '>=8'}
    dev: true

  /is-stream@3.0.0:
    resolution: {integrity: sha512-LnQR4bZ9IADDRSkvpqMGvt/tEJWclzklNgSw48V5EAaAeDd6qGvN8ei6k5p0tvxSR171VmGyHuTiAOfxAbr8kA==}
    engines: {node: ^12.20.0 || ^14.13.1 || >=16.0.0}
    dev: true

  /is-string@1.0.7:
    resolution: {integrity: sha512-tE2UXzivje6ofPW7l23cjDOMa09gb7xlAqG6jG5ej6uPV32TlWP3NKPigtaGeHNu9fohccRYvIiZMfOOnOYUtg==}
    engines: {node: '>= 0.4'}
    dependencies:
      has-tostringtag: 1.0.0
    dev: true

  /is-symbol@1.0.4:
    resolution: {integrity: sha512-C/CPBqKWnvdcxqIARxyOh4v1UUEOCHpgDa0WYgpKDFMszcrPcffg5uhwSgPCLD2WWxmq6isisz87tzT01tuGhg==}
    engines: {node: '>= 0.4'}
    dependencies:
      has-symbols: 1.0.3
    dev: true

  /is-typed-array@1.1.10:
    resolution: {integrity: sha512-PJqgEHiWZvMpaFZ3uTc8kHPM4+4ADTlDniuQL7cU/UDA0Ql7F70yGfHph3cLNe+c9toaigv+DFzTJKhc2CtO6A==}
    engines: {node: '>= 0.4'}
    dependencies:
      available-typed-arrays: 1.0.5
      call-bind: 1.0.2
      for-each: 0.3.3
      gopd: 1.0.1
      has-tostringtag: 1.0.0
    dev: true

  /is-weakmap@2.0.1:
    resolution: {integrity: sha512-NSBR4kH5oVj1Uwvv970ruUkCV7O1mzgVFO4/rev2cLRda9Tm9HrL70ZPut4rOHgY0FNrUu9BCbXA2sdQ+x0chA==}
    dev: true

  /is-weakref@1.0.2:
    resolution: {integrity: sha512-qctsuLZmIQ0+vSSMfoVvyFe2+GSEvnmZ2ezTup1SBse9+twCCeial6EEi3Nc2KFcf6+qz2FBPnjXsk8xhKSaPQ==}
    dependencies:
      call-bind: 1.0.2
    dev: true

  /is-weakset@2.0.2:
    resolution: {integrity: sha512-t2yVvttHkQktwnNNmBQ98AhENLdPUTDTE21uPqAQ0ARwQfGeQKRVS0NNurH7bTf7RrvcVn1OOge45CnBeHCSmg==}
    dependencies:
      call-bind: 1.0.2
      get-intrinsic: 1.2.0
    dev: true

  /is-wsl@2.2.0:
    resolution: {integrity: sha512-fKzAra0rGJUUBwGBgNkHZuToZcn+TtXHpeCgmkMJMMYx1sQDYaCSyjJBSCa2nH1DGm7s3n1oBnohoVTBaN7Lww==}
    engines: {node: '>=8'}
    dependencies:
      is-docker: 2.2.1
    dev: true

  /isarray@2.0.5:
    resolution: {integrity: sha512-xHjhDr3cNBK0BzdUJSPXZntQUx/mwMS5Rw4A7lPJ90XGAO6ISP/ePDNuo0vhqOZU+UD5JoodwCAAoZQd3FeAKw==}
    dev: true

  /isexe@2.0.0:
    resolution: {integrity: sha512-RHxMLp9lnKHGHRng9QFhRCMbYAcVpn69smSGcq3f36xjgVVWThj4qqLbTLlq7Ssj8B+fIQ1EuCEGI2lKsyQeIw==}
    dev: true

  /isomorphic-fetch@3.0.0:
    resolution: {integrity: sha512-qvUtwJ3j6qwsF3jLxkZ72qCgjMysPzDfeV240JHiGZsANBYd+EEuu35v7dfrJ9Up0Ak07D7GGSkGhCHTqg/5wA==}
    dependencies:
      node-fetch: 2.6.11
      whatwg-fetch: 3.6.2
    transitivePeerDependencies:
      - encoding
    dev: false

  /jiti@1.18.2:
    resolution: {integrity: sha512-QAdOptna2NYiSSpv0O/BwoHBSmz4YhpzJHyi+fnMRTXFjp7B8i/YG5Z8IfusxB1ufjcD2Sre1F3R+nX3fvy7gg==}
    hasBin: true
    dev: true

  /jose@4.14.4:
    resolution: {integrity: sha512-j8GhLiKmUAh+dsFXlX1aJCbt5KMibuKb+d7j1JaOJG6s2UjX1PQlW+OKB/sD4a/5ZYF4RcmYmLSndOoU3Lt/3g==}
    dev: false

  /js-sdsl@4.4.0:
    resolution: {integrity: sha512-FfVSdx6pJ41Oa+CF7RDaFmTnCaFhua+SNYQX74riGOpl96x+2jQCqEfQ2bnXu/5DPCqlRuiqyvTJM0Qjz26IVg==}
    dev: true

  /js-tokens@4.0.0:
    resolution: {integrity: sha512-RdJUflcE3cUzKiMqQgsCu06FPu9UdIJO0beYbPhHN4k6apgJtifcoCtT9bcxOpYBtpD2kCM6Sbzg4CausW/PKQ==}

  /js-yaml@4.1.0:
    resolution: {integrity: sha512-wpxZs9NoxZaJESJGIZTyDEaYpl0FKSA+FB9aJiyemKhMwkxQg63h4T1KJgUGHpTqPDNRcmmYLugrRjJlBtWvRA==}
    hasBin: true
    dependencies:
      argparse: 2.0.1
    dev: true

  /json-diff@0.9.0:
    resolution: {integrity: sha512-cVnggDrVkAAA3OvFfHpFEhOnmcsUpleEKq4d4O8sQWWSH40MBrWstKigVB1kGrgLWzuom+7rRdaCsnBD6VyObQ==}
    hasBin: true
    dependencies:
      cli-color: 2.0.3
      difflib: 0.2.4
      dreamopt: 0.8.0
    dev: true

  /json-schema-traverse@0.4.1:
    resolution: {integrity: sha512-xbbCH5dCYU5T8LcEhhuh7HJ88HXuW3qsI3Y0zOZFKfZEHcpWiHU/Jxzk629Brsab/mMiHQti9wMP+845RPe3Vg==}
    dev: true

  /json-stable-stringify-without-jsonify@1.0.1:
    resolution: {integrity: sha512-Bdboy+l7tA3OGW6FjyFHWkP5LuByj1Tk33Ljyq0axyzdk9//JSi2u3fP1QSmd1KNwq6VOKYGlAu87CisVir6Pw==}
    dev: true

  /json5@1.0.2:
    resolution: {integrity: sha512-g1MWMLBiz8FKi1e4w0UyVL3w+iJceWAFBAaBnnGKOpNa5f8TLktkbre1+s6oICydWAm+HRUGTmI+//xv2hvXYA==}
    hasBin: true
    dependencies:
      minimist: 1.2.8
    dev: true

  /jsx-ast-utils@3.3.3:
    resolution: {integrity: sha512-fYQHZTZ8jSfmWZ0iyzfwiU4WDX4HpHbMCZ3gPlWYiCl3BoeOTsqKBqnTVfH2rYT7eP5c3sVbeSPHnnJOaTrWiw==}
    engines: {node: '>=4.0'}
    dependencies:
      array-includes: 3.1.6
      object.assign: 4.1.4
    dev: true

  /katex@0.16.7:
    resolution: {integrity: sha512-Xk9C6oGKRwJTfqfIbtr0Kes9OSv6IFsuhFGc7tW4urlpMJtuh+7YhzU6YEG9n8gmWKcMAFzkp7nr+r69kV0zrA==}
    hasBin: true
    dependencies:
      commander: 8.3.0
    dev: false

  /kleur@4.1.5:
    resolution: {integrity: sha512-o+NO+8WrRiQEE4/7nwRJhN1HWpVmJm511pBHUxPLtp0BUISzlBplORYSmTclCnJvQq2tKu/sgl3xVpkc7ZWuQQ==}
    engines: {node: '>=6'}
    dev: false

  /language-subtag-registry@0.3.22:
    resolution: {integrity: sha512-tN0MCzyWnoz/4nHS6uxdlFWoUZT7ABptwKPQ52Ea7URk6vll88bWBVhodtnlfEuCcKWNGoc+uGbw1cwa9IKh/w==}
    dev: true

  /language-tags@1.0.5:
    resolution: {integrity: sha512-qJhlO9cGXi6hBGKoxEG/sKZDAHD5Hnu9Hs4WbOY3pCWXDhw0N8x1NenNzm2EnNLkLkk7J2SdxAkDSbb6ftT+UQ==}
    dependencies:
      language-subtag-registry: 0.3.22
    dev: true

  /levn@0.4.1:
    resolution: {integrity: sha512-+bT2uH4E5LGE7h/n3evcS/sQlJXCpIp6ym8OWJ5eV6+67Dsql/LaaT7qJBAt2rzfoa/5QBGBhxDix1dMt2kQKQ==}
    engines: {node: '>= 0.8.0'}
    dependencies:
      prelude-ls: 1.2.1
      type-check: 0.4.0
    dev: true

  /lilconfig@2.1.0:
    resolution: {integrity: sha512-utWOt/GHzuUxnLKxB6dk81RoOeoNeHgbrXiuGk4yyF5qlRz+iIVWu56E2fqGHFrXz0QNUhLB/8nKqvRH66JKGQ==}
    engines: {node: '>=10'}
    dev: true

  /linebreak@1.1.0:
    resolution: {integrity: sha512-MHp03UImeVhB7XZtjd0E4n6+3xr5Dq/9xI/5FptGk5FrbDR3zagPa2DS6U8ks/3HjbKWG9Q1M2ufOzxV2qLYSQ==}
    dependencies:
      base64-js: 0.0.8
      unicode-trie: 2.0.0
    dev: false

  /lines-and-columns@1.2.4:
    resolution: {integrity: sha512-7ylylesZQ/PV29jhEDl3Ufjo6ZX7gCqJr5F7PKrqc93v7fzSymt1BpwEU8nAUXs8qzzvqhbjhK5QZg6Mt/HkBg==}
    dev: true

  /locate-path@6.0.0:
    resolution: {integrity: sha512-iPZK6eYjbxRu3uB4/WZ3EsEIMJFMqAoopl3R+zuq0UjcAm/MO6KCweDgPfP3elTztoKP3KtnVHxTn2NHBSDVUw==}
    engines: {node: '>=10'}
    dependencies:
      p-locate: 5.0.0
    dev: true

  /lodash.castarray@4.4.0:
    resolution: {integrity: sha512-aVx8ztPv7/2ULbArGJ2Y42bG1mEQ5mGjpdvrbJcJFU3TbYybe+QlLS4pst9zV52ymy2in1KpFPiZnAOATxD4+Q==}
    dev: true

  /lodash.isplainobject@4.0.6:
    resolution: {integrity: sha512-oSXzaWypCMHkPC3NvBEaPHf0KsA5mvPrOPgQWDsbg8n7orZ290M0BmC/jgRZ4vcJ6DTAhjrsSYgdsW/F+MFOBA==}
    dev: true

  /lodash.merge@4.6.2:
    resolution: {integrity: sha512-0KpjqXRVvrYyCsX1swR/XTK0va6VQkQM6MNo7PqW77ByjAhoARA8EfrP1N4+KlKj8YS0ZUCtRT/YUuhyYDujIQ==}
    dev: true

  /lodash.throttle@4.1.1:
    resolution: {integrity: sha512-wIkUCfVKpVsWo3JSZlc+8MB5it+2AN5W8J7YVMST30UrvcQNZ1Okbj+rbVniijTWE6FGYy4XJq/rHkas8qJMLQ==}
    dev: true

  /longest-streak@3.1.0:
    resolution: {integrity: sha512-9Ri+o0JYgehTaVBBDoMqIl8GXtbWg711O3srftcHhZ0dqnETqLaoIK0x17fUw9rFSlK/0NlsKe0Ahhyl5pXE2g==}
    dev: false

  /loose-envify@1.4.0:
    resolution: {integrity: sha512-lyuxPGr/Wfhrlem2CL/UcnUc1zcqKAImBDzukY7Y5F/yQiNdko6+fRLevlw1HgMySw7f611UIY408EtxRSoK3Q==}
    hasBin: true
    dependencies:
      js-tokens: 4.0.0

  /lowlight@1.20.0:
    resolution: {integrity: sha512-8Ktj+prEb1RoCPkEOrPMYUN/nCggB7qAWe3a7OpMjWQkh3l2RD5wKRQ+o8Q8YuI9RG/xs95waaI/E6ym/7NsTw==}
    dependencies:
      fault: 1.0.4
      highlight.js: 10.7.3
    dev: false

  /lru-cache@6.0.0:
    resolution: {integrity: sha512-Jo6dJ04CmSjuznwJSS3pUeWmd/H0ffTlkXXgwZi+eq1UCmqQwCh+eLsYOYCwY991i2Fah4h1BEMCx4qThGbsiA==}
    engines: {node: '>=10'}
    dependencies:
      yallist: 4.0.0
    dev: true

  /lru-queue@0.1.0:
    resolution: {integrity: sha512-BpdYkt9EvGl8OfWHDQPISVpcl5xZthb+XPsbELj5AQXxIC8IriDZIQYjBJPEm5rS420sjZ0TLEzRcq5KdBhYrQ==}
    dependencies:
      es5-ext: 0.10.62
    dev: true

  /magic-string@0.30.0:
    resolution: {integrity: sha512-LA+31JYDJLs82r2ScLrlz1GjSgu66ZV518eyWT+S8VhyQn/JL0u9MeBOvQMGYiPk1DBiSN9DDMOcXvigJZaViQ==}
    engines: {node: '>=12'}
    dependencies:
      '@jridgewell/sourcemap-codec': 1.4.15
    dev: false

  /markdown-table@3.0.3:
    resolution: {integrity: sha512-Z1NL3Tb1M9wH4XESsCDEksWoKTdlUafKc4pt0GRwjUyXaCFZ+dc3g2erqB6zm3szA2IUSi7VnPI+o/9jnxh9hw==}
    dev: false

  /mdast-util-definitions@5.1.2:
    resolution: {integrity: sha512-8SVPMuHqlPME/z3gqVwWY4zVXn8lqKv/pAhC57FuJ40ImXyBpmO5ukh98zB2v7Blql2FiHjHv9LVztSIqjY+MA==}
    dependencies:
      '@types/mdast': 3.0.11
      '@types/unist': 2.0.6
      unist-util-visit: 4.1.2
    dev: false

  /mdast-util-find-and-replace@2.2.2:
    resolution: {integrity: sha512-MTtdFRz/eMDHXzeK6W3dO7mXUlF82Gom4y0oOgvHhh/HXZAGvIQDUvQ0SuUx+j2tv44b8xTHOm8K/9OoRFnXKw==}
    dependencies:
      '@types/mdast': 3.0.11
      escape-string-regexp: 5.0.0
      unist-util-is: 5.2.1
      unist-util-visit-parents: 5.1.3
    dev: false

  /mdast-util-from-markdown@1.3.0:
    resolution: {integrity: sha512-HN3W1gRIuN/ZW295c7zi7g9lVBllMgZE40RxCX37wrTPWXCWtpvOZdfnuK+1WNpvZje6XuJeI3Wnb4TJEUem+g==}
    dependencies:
      '@types/mdast': 3.0.11
      '@types/unist': 2.0.6
      decode-named-character-reference: 1.0.2
      mdast-util-to-string: 3.2.0
      micromark: 3.1.0
      micromark-util-decode-numeric-character-reference: 1.0.0
      micromark-util-decode-string: 1.0.2
      micromark-util-normalize-identifier: 1.0.0
      micromark-util-symbol: 1.0.1
      micromark-util-types: 1.0.2
      unist-util-stringify-position: 3.0.3
      uvu: 0.5.6
    transitivePeerDependencies:
      - supports-color
    dev: false

  /mdast-util-gfm-autolink-literal@1.0.3:
    resolution: {integrity: sha512-My8KJ57FYEy2W2LyNom4n3E7hKTuQk/0SES0u16tjA9Z3oFkF4RrC/hPAPgjlSpezsOvI8ObcXcElo92wn5IGA==}
    dependencies:
      '@types/mdast': 3.0.11
      ccount: 2.0.1
      mdast-util-find-and-replace: 2.2.2
      micromark-util-character: 1.1.0
    dev: false

  /mdast-util-gfm-footnote@1.0.2:
    resolution: {integrity: sha512-56D19KOGbE00uKVj3sgIykpwKL179QsVFwx/DCW0u/0+URsryacI4MAdNJl0dh+u2PSsD9FtxPFbHCzJ78qJFQ==}
    dependencies:
      '@types/mdast': 3.0.11
      mdast-util-to-markdown: 1.5.0
      micromark-util-normalize-identifier: 1.0.0
    dev: false

  /mdast-util-gfm-strikethrough@1.0.3:
    resolution: {integrity: sha512-DAPhYzTYrRcXdMjUtUjKvW9z/FNAMTdU0ORyMcbmkwYNbKocDpdk+PX1L1dQgOID/+vVs1uBQ7ElrBQfZ0cuiQ==}
    dependencies:
      '@types/mdast': 3.0.11
      mdast-util-to-markdown: 1.5.0
    dev: false

  /mdast-util-gfm-table@1.0.7:
    resolution: {integrity: sha512-jjcpmNnQvrmN5Vx7y7lEc2iIOEytYv7rTvu+MeyAsSHTASGCCRA79Igg2uKssgOs1i1po8s3plW0sTu1wkkLGg==}
    dependencies:
      '@types/mdast': 3.0.11
      markdown-table: 3.0.3
      mdast-util-from-markdown: 1.3.0
      mdast-util-to-markdown: 1.5.0
    transitivePeerDependencies:
      - supports-color
    dev: false

  /mdast-util-gfm-task-list-item@1.0.2:
    resolution: {integrity: sha512-PFTA1gzfp1B1UaiJVyhJZA1rm0+Tzn690frc/L8vNX1Jop4STZgOE6bxUhnzdVSB+vm2GU1tIsuQcA9bxTQpMQ==}
    dependencies:
      '@types/mdast': 3.0.11
      mdast-util-to-markdown: 1.5.0
    dev: false

  /mdast-util-gfm@2.0.2:
    resolution: {integrity: sha512-qvZ608nBppZ4icQlhQQIAdc6S3Ffj9RGmzwUKUWuEICFnd1LVkN3EktF7ZHAgfcEdvZB5owU9tQgt99e2TlLjg==}
    dependencies:
      mdast-util-from-markdown: 1.3.0
      mdast-util-gfm-autolink-literal: 1.0.3
      mdast-util-gfm-footnote: 1.0.2
      mdast-util-gfm-strikethrough: 1.0.3
      mdast-util-gfm-table: 1.0.7
      mdast-util-gfm-task-list-item: 1.0.2
      mdast-util-to-markdown: 1.5.0
    transitivePeerDependencies:
      - supports-color
    dev: false

  /mdast-util-math@2.0.2:
    resolution: {integrity: sha512-8gmkKVp9v6+Tgjtq6SYx9kGPpTf6FVYRa53/DLh479aldR9AyP48qeVOgNZ5X7QUK7nOy4yw7vg6mbiGcs9jWQ==}
    dependencies:
      '@types/mdast': 3.0.11
      longest-streak: 3.1.0
      mdast-util-to-markdown: 1.5.0
    dev: false

  /mdast-util-phrasing@3.0.1:
    resolution: {integrity: sha512-WmI1gTXUBJo4/ZmSk79Wcb2HcjPJBzM1nlI/OUWA8yk2X9ik3ffNbBGsU+09BFmXaL1IBb9fiuvq6/KMiNycSg==}
    dependencies:
      '@types/mdast': 3.0.11
      unist-util-is: 5.2.1
    dev: false

  /mdast-util-to-hast@12.3.0:
    resolution: {integrity: sha512-pits93r8PhnIoU4Vy9bjW39M2jJ6/tdHyja9rrot9uujkN7UTU9SDnE6WNJz/IGyQk3XHX6yNNtrBH6cQzm8Hw==}
    dependencies:
      '@types/hast': 2.3.4
      '@types/mdast': 3.0.11
      mdast-util-definitions: 5.1.2
      micromark-util-sanitize-uri: 1.1.0
      trim-lines: 3.0.1
      unist-util-generated: 2.0.1
      unist-util-position: 4.0.4
      unist-util-visit: 4.1.2
    dev: false

  /mdast-util-to-markdown@1.5.0:
    resolution: {integrity: sha512-bbv7TPv/WC49thZPg3jXuqzuvI45IL2EVAr/KxF0BSdHsU0ceFHOmwQn6evxAh1GaoK/6GQ1wp4R4oW2+LFL/A==}
    dependencies:
      '@types/mdast': 3.0.11
      '@types/unist': 2.0.6
      longest-streak: 3.1.0
      mdast-util-phrasing: 3.0.1
      mdast-util-to-string: 3.2.0
      micromark-util-decode-string: 1.0.2
      unist-util-visit: 4.1.2
      zwitch: 2.0.4
    dev: false

  /mdast-util-to-string@3.2.0:
    resolution: {integrity: sha512-V4Zn/ncyN1QNSqSBxTrMOLpjr+IKdHl2v3KVLoWmDPscP4r9GcCi71gjgvUV1SFSKh92AjAG4peFuBl2/YgCJg==}
    dependencies:
      '@types/mdast': 3.0.11
    dev: false

  /memoizee@0.4.15:
    resolution: {integrity: sha512-UBWmJpLZd5STPm7PMUlOw/TSy972M+z8gcyQ5veOnSDRREz/0bmpyTfKt3/51DhEBqCZQn1udM/5flcSPYhkdQ==}
    dependencies:
      d: 1.0.1
      es5-ext: 0.10.62
      es6-weak-map: 2.0.3
      event-emitter: 0.3.5
      is-promise: 2.2.2
      lru-queue: 0.1.0
      next-tick: 1.1.0
      timers-ext: 0.1.7
    dev: true

  /merge-stream@2.0.0:
    resolution: {integrity: sha512-abv/qOcuPfk3URPfDzmZU1LKmuw8kT+0nIHvKrKgFrwifol/doWcdA4ZqsWQ8ENrFKkd67Mfpo/LovbIUsbt3w==}
    dev: true

  /merge2@1.4.1:
    resolution: {integrity: sha512-8q7VEgMJW4J8tcfVPy8g09NcQwZdbwFEqhe/WZkoIzjn/3TGDwtOCYtXGxA3O8tPzpczCCDgv+P2P5y00ZJOOg==}
    engines: {node: '>= 8'}
    dev: true

  /micromark-core-commonmark@1.0.6:
    resolution: {integrity: sha512-K+PkJTxqjFfSNkfAhp4GB+cZPfQd6dxtTXnf+RjZOV7T4EEXnvgzOcnp+eSTmpGk9d1S9sL6/lqrgSNn/s0HZA==}
    dependencies:
      decode-named-character-reference: 1.0.2
      micromark-factory-destination: 1.0.0
      micromark-factory-label: 1.0.2
      micromark-factory-space: 1.0.0
      micromark-factory-title: 1.0.2
      micromark-factory-whitespace: 1.0.0
      micromark-util-character: 1.1.0
      micromark-util-chunked: 1.0.0
      micromark-util-classify-character: 1.0.0
      micromark-util-html-tag-name: 1.1.0
      micromark-util-normalize-identifier: 1.0.0
      micromark-util-resolve-all: 1.0.0
      micromark-util-subtokenize: 1.0.2
      micromark-util-symbol: 1.0.1
      micromark-util-types: 1.0.2
      uvu: 0.5.6
    dev: false

  /micromark-extension-gfm-autolink-literal@1.0.4:
    resolution: {integrity: sha512-WCssN+M9rUyfHN5zPBn3/f0mIA7tqArHL/EKbv3CZK+LT2rG77FEikIQEqBkv46fOqXQK4NEW/Pc7Z27gshpeg==}
    dependencies:
      micromark-util-character: 1.1.0
      micromark-util-sanitize-uri: 1.1.0
      micromark-util-symbol: 1.0.1
      micromark-util-types: 1.0.2
    dev: false

  /micromark-extension-gfm-footnote@1.1.0:
    resolution: {integrity: sha512-RWYce7j8+c0n7Djzv5NzGEGitNNYO3uj+h/XYMdS/JinH1Go+/Qkomg/rfxExFzYTiydaV6GLeffGO5qcJbMPA==}
    dependencies:
      micromark-core-commonmark: 1.0.6
      micromark-factory-space: 1.0.0
      micromark-util-character: 1.1.0
      micromark-util-normalize-identifier: 1.0.0
      micromark-util-sanitize-uri: 1.1.0
      micromark-util-symbol: 1.0.1
      micromark-util-types: 1.0.2
      uvu: 0.5.6
    dev: false

  /micromark-extension-gfm-strikethrough@1.0.5:
    resolution: {integrity: sha512-X0oI5eYYQVARhiNfbETy7BfLSmSilzN1eOuoRnrf9oUNsPRrWOAe9UqSizgw1vNxQBfOwL+n2610S3bYjVNi7w==}
    dependencies:
      micromark-util-chunked: 1.0.0
      micromark-util-classify-character: 1.0.0
      micromark-util-resolve-all: 1.0.0
      micromark-util-symbol: 1.0.1
      micromark-util-types: 1.0.2
      uvu: 0.5.6
    dev: false

  /micromark-extension-gfm-table@1.0.6:
    resolution: {integrity: sha512-92pq7Q+T+4kXH4M6kL+pc8WU23Z9iuhcqmtYFWdFWjm73ZscFpH2xE28+XFpGWlvgq3LUwcN0XC0PGCicYFpgA==}
    dependencies:
      micromark-factory-space: 1.0.0
      micromark-util-character: 1.1.0
      micromark-util-symbol: 1.0.1
      micromark-util-types: 1.0.2
      uvu: 0.5.6
    dev: false

  /micromark-extension-gfm-tagfilter@1.0.2:
    resolution: {integrity: sha512-5XWB9GbAUSHTn8VPU8/1DBXMuKYT5uOgEjJb8gN3mW0PNW5OPHpSdojoqf+iq1xo7vWzw/P8bAHY0n6ijpXF7g==}
    dependencies:
      micromark-util-types: 1.0.2
    dev: false

  /micromark-extension-gfm-task-list-item@1.0.4:
    resolution: {integrity: sha512-9XlIUUVnYXHsFF2HZ9jby4h3npfX10S1coXTnV035QGPgrtNYQq3J6IfIvcCIUAJrrqBVi5BqA/LmaOMJqPwMQ==}
    dependencies:
      micromark-factory-space: 1.0.0
      micromark-util-character: 1.1.0
      micromark-util-symbol: 1.0.1
      micromark-util-types: 1.0.2
      uvu: 0.5.6
    dev: false

  /micromark-extension-gfm@2.0.1:
    resolution: {integrity: sha512-p2sGjajLa0iYiGQdT0oelahRYtMWvLjy8J9LOCxzIQsllMCGLbsLW+Nc+N4vi02jcRJvedVJ68cjelKIO6bpDA==}
    dependencies:
      micromark-extension-gfm-autolink-literal: 1.0.4
      micromark-extension-gfm-footnote: 1.1.0
      micromark-extension-gfm-strikethrough: 1.0.5
      micromark-extension-gfm-table: 1.0.6
      micromark-extension-gfm-tagfilter: 1.0.2
      micromark-extension-gfm-task-list-item: 1.0.4
      micromark-util-combine-extensions: 1.0.0
      micromark-util-types: 1.0.2
    dev: false

  /micromark-extension-math@2.1.0:
    resolution: {integrity: sha512-WH+fJkveMvM3ZN+deb/jT3UW623x8xO9ycfJNDC+UQXX+V72RO6hT9KqxA7c8XFwozAFJ7tufOeG+x/CVSXHUw==}
    dependencies:
      '@types/katex': 0.16.0
      katex: 0.16.7
      micromark-factory-space: 1.0.0
      micromark-util-character: 1.1.0
      micromark-util-symbol: 1.0.1
      micromark-util-types: 1.0.2
      uvu: 0.5.6
    dev: false

  /micromark-factory-destination@1.0.0:
    resolution: {integrity: sha512-eUBA7Rs1/xtTVun9TmV3gjfPz2wEwgK5R5xcbIM5ZYAtvGF6JkyaDsj0agx8urXnO31tEO6Ug83iVH3tdedLnw==}
    dependencies:
      micromark-util-character: 1.1.0
      micromark-util-symbol: 1.0.1
      micromark-util-types: 1.0.2
    dev: false

  /micromark-factory-label@1.0.2:
    resolution: {integrity: sha512-CTIwxlOnU7dEshXDQ+dsr2n+yxpP0+fn271pu0bwDIS8uqfFcumXpj5mLn3hSC8iw2MUr6Gx8EcKng1dD7i6hg==}
    dependencies:
      micromark-util-character: 1.1.0
      micromark-util-symbol: 1.0.1
      micromark-util-types: 1.0.2
      uvu: 0.5.6
    dev: false

  /micromark-factory-space@1.0.0:
    resolution: {integrity: sha512-qUmqs4kj9a5yBnk3JMLyjtWYN6Mzfcx8uJfi5XAveBniDevmZasdGBba5b4QsvRcAkmvGo5ACmSUmyGiKTLZew==}
    dependencies:
      micromark-util-character: 1.1.0
      micromark-util-types: 1.0.2
    dev: false

  /micromark-factory-title@1.0.2:
    resolution: {integrity: sha512-zily+Nr4yFqgMGRKLpTVsNl5L4PMu485fGFDOQJQBl2NFpjGte1e86zC0da93wf97jrc4+2G2GQudFMHn3IX+A==}
    dependencies:
      micromark-factory-space: 1.0.0
      micromark-util-character: 1.1.0
      micromark-util-symbol: 1.0.1
      micromark-util-types: 1.0.2
      uvu: 0.5.6
    dev: false

  /micromark-factory-whitespace@1.0.0:
    resolution: {integrity: sha512-Qx7uEyahU1lt1RnsECBiuEbfr9INjQTGa6Err+gF3g0Tx4YEviPbqqGKNv/NrBaE7dVHdn1bVZKM/n5I/Bak7A==}
    dependencies:
      micromark-factory-space: 1.0.0
      micromark-util-character: 1.1.0
      micromark-util-symbol: 1.0.1
      micromark-util-types: 1.0.2
    dev: false

  /micromark-util-character@1.1.0:
    resolution: {integrity: sha512-agJ5B3unGNJ9rJvADMJ5ZiYjBRyDpzKAOk01Kpi1TKhlT1APx3XZk6eN7RtSz1erbWHC2L8T3xLZ81wdtGRZzg==}
    dependencies:
      micromark-util-symbol: 1.0.1
      micromark-util-types: 1.0.2
    dev: false

  /micromark-util-chunked@1.0.0:
    resolution: {integrity: sha512-5e8xTis5tEZKgesfbQMKRCyzvffRRUX+lK/y+DvsMFdabAicPkkZV6gO+FEWi9RfuKKoxxPwNL+dFF0SMImc1g==}
    dependencies:
      micromark-util-symbol: 1.0.1
    dev: false

  /micromark-util-classify-character@1.0.0:
    resolution: {integrity: sha512-F8oW2KKrQRb3vS5ud5HIqBVkCqQi224Nm55o5wYLzY/9PwHGXC01tr3d7+TqHHz6zrKQ72Okwtvm/xQm6OVNZA==}
    dependencies:
      micromark-util-character: 1.1.0
      micromark-util-symbol: 1.0.1
      micromark-util-types: 1.0.2
    dev: false

  /micromark-util-combine-extensions@1.0.0:
    resolution: {integrity: sha512-J8H058vFBdo/6+AsjHp2NF7AJ02SZtWaVUjsayNFeAiydTxUwViQPxN0Hf8dp4FmCQi0UUFovFsEyRSUmFH3MA==}
    dependencies:
      micromark-util-chunked: 1.0.0
      micromark-util-types: 1.0.2
    dev: false

  /micromark-util-decode-numeric-character-reference@1.0.0:
    resolution: {integrity: sha512-OzO9AI5VUtrTD7KSdagf4MWgHMtET17Ua1fIpXTpuhclCqD8egFWo85GxSGvxgkGS74bEahvtM0WP0HjvV0e4w==}
    dependencies:
      micromark-util-symbol: 1.0.1
    dev: false

  /micromark-util-decode-string@1.0.2:
    resolution: {integrity: sha512-DLT5Ho02qr6QWVNYbRZ3RYOSSWWFuH3tJexd3dgN1odEuPNxCngTCXJum7+ViRAd9BbdxCvMToPOD/IvVhzG6Q==}
    dependencies:
      decode-named-character-reference: 1.0.2
      micromark-util-character: 1.1.0
      micromark-util-decode-numeric-character-reference: 1.0.0
      micromark-util-symbol: 1.0.1
    dev: false

  /micromark-util-encode@1.0.1:
    resolution: {integrity: sha512-U2s5YdnAYexjKDel31SVMPbfi+eF8y1U4pfiRW/Y8EFVCy/vgxk/2wWTxzcqE71LHtCuCzlBDRU2a5CQ5j+mQA==}
    dev: false

  /micromark-util-html-tag-name@1.1.0:
    resolution: {integrity: sha512-BKlClMmYROy9UiV03SwNmckkjn8QHVaWkqoAqzivabvdGcwNGMMMH/5szAnywmsTBUzDsU57/mFi0sp4BQO6dA==}
    dev: false

  /micromark-util-normalize-identifier@1.0.0:
    resolution: {integrity: sha512-yg+zrL14bBTFrQ7n35CmByWUTFsgst5JhA4gJYoty4Dqzj4Z4Fr/DHekSS5aLfH9bdlfnSvKAWsAgJhIbogyBg==}
    dependencies:
      micromark-util-symbol: 1.0.1
    dev: false

  /micromark-util-resolve-all@1.0.0:
    resolution: {integrity: sha512-CB/AGk98u50k42kvgaMM94wzBqozSzDDaonKU7P7jwQIuH2RU0TeBqGYJz2WY1UdihhjweivStrJ2JdkdEmcfw==}
    dependencies:
      micromark-util-types: 1.0.2
    dev: false

  /micromark-util-sanitize-uri@1.1.0:
    resolution: {integrity: sha512-RoxtuSCX6sUNtxhbmsEFQfWzs8VN7cTctmBPvYivo98xb/kDEoTCtJQX5wyzIYEmk/lvNFTat4hL8oW0KndFpg==}
    dependencies:
      micromark-util-character: 1.1.0
      micromark-util-encode: 1.0.1
      micromark-util-symbol: 1.0.1
    dev: false

  /micromark-util-subtokenize@1.0.2:
    resolution: {integrity: sha512-d90uqCnXp/cy4G881Ub4psE57Sf8YD0pim9QdjCRNjfas2M1u6Lbt+XZK9gnHL2XFhnozZiEdCa9CNfXSfQ6xA==}
    dependencies:
      micromark-util-chunked: 1.0.0
      micromark-util-symbol: 1.0.1
      micromark-util-types: 1.0.2
      uvu: 0.5.6
    dev: false

  /micromark-util-symbol@1.0.1:
    resolution: {integrity: sha512-oKDEMK2u5qqAptasDAwWDXq0tG9AssVwAx3E9bBF3t/shRIGsWIRG+cGafs2p/SnDSOecnt6hZPCE2o6lHfFmQ==}
    dev: false

  /micromark-util-types@1.0.2:
    resolution: {integrity: sha512-DCfg/T8fcrhrRKTPjRrw/5LLvdGV7BHySf/1LOZx7TzWZdYRjogNtyNq885z3nNallwr3QUKARjqvHqX1/7t+w==}
    dev: false

  /micromark@3.1.0:
    resolution: {integrity: sha512-6Mj0yHLdUZjHnOPgr5xfWIMqMWS12zDN6iws9SLuSz76W8jTtAv24MN4/CL7gJrl5vtxGInkkqDv/JIoRsQOvA==}
    dependencies:
      '@types/debug': 4.1.7
      debug: 4.3.4
      decode-named-character-reference: 1.0.2
      micromark-core-commonmark: 1.0.6
      micromark-factory-space: 1.0.0
      micromark-util-character: 1.1.0
      micromark-util-chunked: 1.0.0
      micromark-util-combine-extensions: 1.0.0
      micromark-util-decode-numeric-character-reference: 1.0.0
      micromark-util-encode: 1.0.1
      micromark-util-normalize-identifier: 1.0.0
      micromark-util-resolve-all: 1.0.0
      micromark-util-sanitize-uri: 1.1.0
      micromark-util-subtokenize: 1.0.2
      micromark-util-symbol: 1.0.1
      micromark-util-types: 1.0.2
      uvu: 0.5.6
    transitivePeerDependencies:
      - supports-color
    dev: false

  /micromatch@4.0.5:
    resolution: {integrity: sha512-DMy+ERcEW2q8Z2Po+WNXuw3c5YaUSFjAO5GsJqfEl7UjvtIuFKO6ZrKvcItdy98dwFI2N1tg3zNIdKaQT+aNdA==}
    engines: {node: '>=8.6'}
    dependencies:
      braces: 3.0.2
      picomatch: 2.3.1
    dev: true

  /mimic-fn@2.1.0:
    resolution: {integrity: sha512-OqbOk5oEQeAZ8WXWydlu9HJjz9WVdEIvamMCcXmuqUYjTknH/sqsWvhQ3vgwKFRR1HpjvNBKQ37nbJgYzGqGcg==}
    engines: {node: '>=6'}
    dev: true

  /mimic-fn@4.0.0:
    resolution: {integrity: sha512-vqiC06CuhBTUdZH+RYl8sFrL096vA45Ok5ISO6sE/Mr1jRbGH4Csnhi8f3wKVl7x8mO4Au7Ir9D3Oyv1VYMFJw==}
    engines: {node: '>=12'}
    dev: true

  /minimatch@3.1.2:
    resolution: {integrity: sha512-J7p63hRiAjw1NDEww1W7i37+ByIrOWO5XQQAzZ3VOcL0PNybwpfmV/N05zFAzwQ9USyEcX6t3UO+K5aqBQOIHw==}
    dependencies:
      brace-expansion: 1.1.11
    dev: true

  /minimatch@5.1.6:
    resolution: {integrity: sha512-lKwV/1brpG6mBUFHtb7NUmtABCb2WZZmm2wNiOA5hAb8VdCS4B3dtMWyvcoViccwAW/COERjXLt0zP1zXUN26g==}
    engines: {node: '>=10'}
    dependencies:
      brace-expansion: 2.0.1
    dev: true

  /minimatch@7.4.6:
    resolution: {integrity: sha512-sBz8G/YjVniEz6lKPNpKxXwazJe4c19fEfV2GDMX6AjFz+MX9uDWIZW8XreVhkFW3fkIdTv/gxWr/Kks5FFAVw==}
    engines: {node: '>=10'}
    dependencies:
      brace-expansion: 2.0.1
    dev: true

  /minimist@1.2.8:
    resolution: {integrity: sha512-2yyAR8qBkN3YuheJanUpWC5U3bb5osDywNB8RzDVlDwDHbocAJveqqj1u8+SVD7jkWT4yvsHCpWqqWqAxb0zCA==}
    dev: true

  /mri@1.2.0:
    resolution: {integrity: sha512-tzzskb3bG8LvYGFF/mDTpq3jpI6Q9wc3LEmBaghu+DdCssd1FakN7Bc0hVNmEyGq1bq3RgfkCb3cmQLpNPOroA==}
    engines: {node: '>=4'}
    dev: false

  /ms@2.1.2:
    resolution: {integrity: sha512-sGkPx+VjMtmA6MX27oA4FBFELFCZZ4S4XqeGOXCv68tT+jb3vk/RyaKWP0PTKyWtmLSM0b+adUTEvbs1PEaH2w==}

  /ms@2.1.3:
    resolution: {integrity: sha512-6FlzubTLZG3J2a/NVCAleEhjzq5oxgHyaCU9yYXvcLsvoVaHJq/s5xXI6/XXP6tz7R9xAOtHnSO/tXtF3WRTlA==}
    dev: true

  /mz@2.7.0:
    resolution: {integrity: sha512-z81GNO7nnYMEhrGh9LeymoE4+Yr0Wn5McHIZMK5cfQCl+NDX08sCZgUc9/6MHni9IWuFLm1Z3HTCXu2z9fN62Q==}
    dependencies:
      any-promise: 1.3.0
      object-assign: 4.1.1
      thenify-all: 1.6.0
    dev: true

  /nanoid@3.3.6:
    resolution: {integrity: sha512-BGcqMMJuToF7i1rt+2PWSNVnWIkGCU78jBG3RxO/bZlnZPK2Cmi2QaffxGO/2RvWi9sL+FAiRiXMgsyxQ1DIDA==}
    engines: {node: ^10 || ^12 || ^13.7 || ^14 || >=15.0.1}
    hasBin: true

  /nanoid@4.0.2:
    resolution: {integrity: sha512-7ZtY5KTCNheRGfEFxnedV5zFiORN1+Y1N6zvPTnHQd8ENUvfaDBeuJDZb2bN/oXwXxu3qkTXDzy57W5vAmDTBw==}
    engines: {node: ^14 || ^16 || >=18}
    hasBin: true
    dev: false

  /natural-compare@1.4.0:
    resolution: {integrity: sha512-OWND8ei3VtNC9h7V60qff3SVobHr996CTwgxubgyQYEpg290h9J0buyECNNJexkFm5sOajh5G116RYA1c8ZMSw==}
    dev: true

  /next-auth@0.0.0-manual.4cd21ea5(next@13.4.7-canary.1)(react-dom@18.2.0)(react@18.2.0):
    resolution: {integrity: sha512-qzsrs2xeopmIYUz1C+FbudBIoNI7xSTd1xWeECr/Qa4NFzbCt8Dr9tb2Yocpa5jnRpk0xN96HwsJqimOYVjtRg==}
    peerDependencies:
      next: ^13.4.5
      nodemailer: ^6.6.5
      react: ^17.0.2 || ^18
      react-dom: ^17.0.2 || ^18
    peerDependenciesMeta:
      nodemailer:
        optional: true
    dependencies:
<<<<<<< HEAD
      '@auth/core': 0.0.0-manual.8fcd46b0
      '@auth/nextjs': 0.0.0-manual.179c08d4(next@13.4.7-canary.1)(react@18.2.0)
=======
      '@auth/core': 0.8.2
      '@auth/nextjs': 0.0.0-manual.223c6467(next@13.4.7-canary.1)(react@18.2.0)
>>>>>>> 2dad7170
      next: 13.4.7-canary.1(react-dom@18.2.0)(react@18.2.0)
      react: 18.2.0
      react-dom: 18.2.0(react@18.2.0)
    dev: false

  /next-themes@0.2.1(next@13.4.7-canary.1)(react-dom@18.2.0)(react@18.2.0):
    resolution: {integrity: sha512-B+AKNfYNIzh0vqQQKqQItTS8evEouKD7H5Hj3kmuPERwddR2TxvDSFZuTj6T7Jfn1oyeUyJMydPl1Bkxkh0W7A==}
    peerDependencies:
      next: '*'
      react: '*'
      react-dom: '*'
    dependencies:
      next: 13.4.7-canary.1(react-dom@18.2.0)(react@18.2.0)
      react: 18.2.0
      react-dom: 18.2.0(react@18.2.0)
    dev: false

  /next-tick@1.1.0:
    resolution: {integrity: sha512-CXdUiJembsNjuToQvxayPZF9Vqht7hewsvy2sOWafLvi2awflj9mOC6bHIg50orX8IJvWKY9wYQ/zB2kogPslQ==}
    dev: true

  /next@13.4.7-canary.1(react-dom@18.2.0)(react@18.2.0):
    resolution: {integrity: sha512-IKmDxqALqXSSJHSdlslKq1Dry5x8gaQfXtOo8acyVRu0GDIc/Az8Hv/TWUkRGZPA76yllZeEf16LIv3QLkvLMA==}
    engines: {node: '>=16.8.0'}
    hasBin: true
    peerDependencies:
      '@opentelemetry/api': ^1.1.0
      fibers: '>= 3.1.0'
      react: ^18.2.0
      react-dom: ^18.2.0
      sass: ^1.3.0
    peerDependenciesMeta:
      '@opentelemetry/api':
        optional: true
      fibers:
        optional: true
      sass:
        optional: true
    dependencies:
      '@next/env': 13.4.7-canary.1
      '@swc/helpers': 0.5.1
      busboy: 1.6.0
      caniuse-lite: 1.0.30001486
      postcss: 8.4.14
      react: 18.2.0
      react-dom: 18.2.0(react@18.2.0)
      styled-jsx: 5.1.1(react@18.2.0)
      watchpack: 2.4.0
      zod: 3.21.4
    optionalDependencies:
      '@next/swc-darwin-arm64': 13.4.7-canary.1
      '@next/swc-darwin-x64': 13.4.7-canary.1
      '@next/swc-linux-arm64-gnu': 13.4.7-canary.1
      '@next/swc-linux-arm64-musl': 13.4.7-canary.1
      '@next/swc-linux-x64-gnu': 13.4.7-canary.1
      '@next/swc-linux-x64-musl': 13.4.7-canary.1
      '@next/swc-win32-arm64-msvc': 13.4.7-canary.1
      '@next/swc-win32-ia32-msvc': 13.4.7-canary.1
      '@next/swc-win32-x64-msvc': 13.4.7-canary.1
    transitivePeerDependencies:
      - '@babel/core'
      - babel-plugin-macros
    dev: false

  /node-fetch@2.6.11:
    resolution: {integrity: sha512-4I6pdBY1EthSqDmJkiNk3JIT8cswwR9nfeW/cPdUagJYEQG7R95WRH74wpz7ma8Gh/9dI9FP+OU+0E4FvtA55w==}
    engines: {node: 4.x || >=6.0.0}
    peerDependencies:
      encoding: ^0.1.0
    peerDependenciesMeta:
      encoding:
        optional: true
    dependencies:
      whatwg-url: 5.0.0
    dev: false

  /node-releases@2.0.10:
    resolution: {integrity: sha512-5GFldHPXVG/YZmFzJvKK2zDSzPKhEp0+ZR5SVaoSag9fsL5YgHbUHDfnG5494ISANDcK4KwPXAx2xqVEydmd7w==}
    dev: true

  /normalize-path@3.0.0:
    resolution: {integrity: sha512-6eZs5Ls3WtCisHWp9S2GUy8dqkpGi4BVSz3GaqiE6ezub0512ESztXUwUB6C6IKbQkY2Pnb/mD4WYojCRwcwLA==}
    engines: {node: '>=0.10.0'}
    dev: true

  /normalize-range@0.1.2:
    resolution: {integrity: sha512-bdok/XvKII3nUpklnV6P2hxtMNrCboOjAcyBuQnWEhO665FwrSNRxU+AqpsyvO6LgGYPspN+lu5CLtw4jPRKNA==}
    engines: {node: '>=0.10.0'}
    dev: true

  /npm-run-path@4.0.1:
    resolution: {integrity: sha512-S48WzZW777zhNIrn7gxOlISNAqi9ZC/uQFnRdbeIHhZhCA6UqpkOT8T1G7BvfdgP4Er8gF4sUbaS0i7QvIfCWw==}
    engines: {node: '>=8'}
    dependencies:
      path-key: 3.1.1
    dev: true

  /npm-run-path@5.1.0:
    resolution: {integrity: sha512-sJOdmRGrY2sjNTRMbSvluQqg+8X7ZK61yvzBEIDhz4f8z1TZFYABsqjjCBd/0PUNE9M6QDgHJXQkGUEm7Q+l9Q==}
    engines: {node: ^12.20.0 || ^14.13.1 || >=16.0.0}
    dependencies:
      path-key: 4.0.0
    dev: true

  /oauth4webapi@2.3.0:
    resolution: {integrity: sha512-JGkb5doGrwzVDuHwgrR4nHJayzN4h59VCed6EW8Tql6iHDfZIabCJvg6wtbn5q6pyB2hZruI3b77Nudvq7NmvA==}
    dev: false

  /object-assign@4.1.1:
    resolution: {integrity: sha512-rJgTQnkUnH1sFw8yT6VSU3zD3sWmu6sZhIseY8VX+GRu3P6F7Fu+JNDoXfklElbLJSnc3FUQHVe4cU5hj+BcUg==}
    engines: {node: '>=0.10.0'}

  /object-hash@3.0.0:
    resolution: {integrity: sha512-RSn9F68PjH9HqtltsSnqYC1XXoWe9Bju5+213R98cNGttag9q9yAOTzdbsqvIa7aNm5WffBZFpWYr2aWrklWAw==}
    engines: {node: '>= 6'}
    dev: true

  /object-inspect@1.12.3:
    resolution: {integrity: sha512-geUvdk7c+eizMNUDkRpW1wJwgfOiOeHbxBR/hLXK1aT6zmVSO0jsQcs7fj6MGw89jC/cjGfLcNOrtMYtGqm81g==}
    dev: true

  /object-is@1.1.5:
    resolution: {integrity: sha512-3cyDsyHgtmi7I7DfSSI2LDp6SK2lwvtbg0p0R1e0RvTqF5ceGx+K2dfSjm1bKDMVCFEDAQvy+o8c6a7VujOddw==}
    engines: {node: '>= 0.4'}
    dependencies:
      call-bind: 1.0.2
      define-properties: 1.2.0
    dev: true

  /object-keys@1.1.1:
    resolution: {integrity: sha512-NuAESUOUMrlIXOfHKzD6bpPu3tYt3xvjNdRIQ+FeT0lNb4K8WR70CaDxhuNguS2XG+GjkyMwOzsN5ZktImfhLA==}
    engines: {node: '>= 0.4'}
    dev: true

  /object.assign@4.1.4:
    resolution: {integrity: sha512-1mxKf0e58bvyjSCtKYY4sRe9itRk3PJpquJOjeIkz885CczcI4IvJJDLPS72oowuSh+pBxUFROpX+TU++hxhZQ==}
    engines: {node: '>= 0.4'}
    dependencies:
      call-bind: 1.0.2
      define-properties: 1.2.0
      has-symbols: 1.0.3
      object-keys: 1.1.1
    dev: true

  /object.entries@1.1.6:
    resolution: {integrity: sha512-leTPzo4Zvg3pmbQ3rDK69Rl8GQvIqMWubrkxONG9/ojtFE2rD9fjMKfSI5BxW3osRH1m6VdzmqK8oAY9aT4x5w==}
    engines: {node: '>= 0.4'}
    dependencies:
      call-bind: 1.0.2
      define-properties: 1.2.0
      es-abstract: 1.21.2
    dev: true

  /object.fromentries@2.0.6:
    resolution: {integrity: sha512-VciD13dswC4j1Xt5394WR4MzmAQmlgN72phd/riNp9vtD7tp4QQWJ0R4wvclXcafgcYK8veHRed2W6XeGBvcfg==}
    engines: {node: '>= 0.4'}
    dependencies:
      call-bind: 1.0.2
      define-properties: 1.2.0
      es-abstract: 1.21.2
    dev: true

  /object.hasown@1.1.2:
    resolution: {integrity: sha512-B5UIT3J1W+WuWIU55h0mjlwaqxiE5vYENJXIXZ4VFe05pNYrkKuK0U/6aFcb0pKywYJh7IhfoqUfKVmrJJHZHw==}
    dependencies:
      define-properties: 1.2.0
      es-abstract: 1.21.2
    dev: true

  /object.values@1.1.6:
    resolution: {integrity: sha512-FVVTkD1vENCsAcwNs9k6jea2uHC/X0+JcjG8YA60FN5CMaJmG95wT9jek/xX9nornqGRrBkKtzuAu2wuHpKqvw==}
    engines: {node: '>= 0.4'}
    dependencies:
      call-bind: 1.0.2
      define-properties: 1.2.0
      es-abstract: 1.21.2
    dev: true

  /once@1.4.0:
    resolution: {integrity: sha512-lNaJgI+2Q5URQBkccEKHTQOPaXdUxnZZElQTZY0MFUAuaEqe1E+Nyvgdz/aIyNi6Z9MzO5dv1H8n58/GELp3+w==}
    dependencies:
      wrappy: 1.0.2
    dev: true

  /onetime@5.1.2:
    resolution: {integrity: sha512-kbpaSSGJTWdAY5KPVeMOKXSrPtr8C8C7wodJbcsd51jRnmD+GZu8Y0VoU6Dm5Z4vWr0Ig/1NKuWRKf7j5aaYSg==}
    engines: {node: '>=6'}
    dependencies:
      mimic-fn: 2.1.0
    dev: true

  /onetime@6.0.0:
    resolution: {integrity: sha512-1FlR+gjXK7X+AsAHso35MnyN5KqGwJRi/31ft6x0M194ht7S+rWAvd7PHss9xSKMzE0asv1pyIHaJYq+BbacAQ==}
    engines: {node: '>=12'}
    dependencies:
      mimic-fn: 4.0.0
    dev: true

  /open@9.1.0:
    resolution: {integrity: sha512-OS+QTnw1/4vrf+9hh1jc1jnYjzSG4ttTBB8UxOwAnInG3Uo4ssetzC1ihqaIHjLJnA5GGlRl6QlZXOTQhRBUvg==}
    engines: {node: '>=14.16'}
    dependencies:
      default-browser: 4.0.0
      define-lazy-prop: 3.0.0
      is-inside-container: 1.0.0
      is-wsl: 2.2.0
    dev: true

  /openai-edge@0.5.1:
    resolution: {integrity: sha512-/Q/b9wkPKWIzcnsp2o0Of5QW/t4A0XLw+E7rjVSYR3gLVt+pWpFuWCgWPWUVS1UrrLJPvzmndwe1JMpfqLRJIQ==}
    engines: {node: '>=12'}
    dev: false

  /optionator@0.9.1:
    resolution: {integrity: sha512-74RlY5FCnhq4jRxVUPKDaRwrVNXMqsGsiW6AJw4XK8hmtm10wC0ypZBLw5IIp85NZMr91+qd1RvvENwg7jjRFw==}
    engines: {node: '>= 0.8.0'}
    dependencies:
      deep-is: 0.1.4
      fast-levenshtein: 2.0.6
      levn: 0.4.1
      prelude-ls: 1.2.1
      type-check: 0.4.0
      word-wrap: 1.2.3
    dev: true

  /p-limit@3.1.0:
    resolution: {integrity: sha512-TYOanM3wGwNGsZN2cVTYPArw454xnXj5qmWF1bEoAc4+cU/ol7GVh7odevjp1FNHduHc3KZMcFduxU5Xc6uJRQ==}
    engines: {node: '>=10'}
    dependencies:
      yocto-queue: 0.1.0
    dev: true

  /p-locate@5.0.0:
    resolution: {integrity: sha512-LaNjtRWUBY++zB5nE/NwcaoMylSPk+S+ZHNB1TzdbMJMny6dynpAGt7X/tl/QYq3TIeE6nxHppbo2LGymrG5Pw==}
    engines: {node: '>=10'}
    dependencies:
      p-limit: 3.1.0
    dev: true

  /pako@0.2.9:
    resolution: {integrity: sha512-NUcwaKxUxWrZLpDG+z/xZaCgQITkA/Dv4V/T6bw7VON6l1Xz/VnrBqrYjZQ12TamKHzITTfOEIYUj48y2KXImA==}
    dev: false

  /parent-module@1.0.1:
    resolution: {integrity: sha512-GQ2EWRpQV8/o+Aw8YqtfZZPfNRWZYkbidE9k5rpl/hC3vtHHBfGm2Ifi6qWV+coDGkrUKZAxE3Lot5kcsRlh+g==}
    engines: {node: '>=6'}
    dependencies:
      callsites: 3.1.0
    dev: true

  /parse-css-color@0.2.1:
    resolution: {integrity: sha512-bwS/GGIFV3b6KS4uwpzCFj4w297Yl3uqnSgIPsoQkx7GMLROXfMnWvxfNkL0oh8HVhZA4hvJoEoEIqonfJ3BWg==}
    dependencies:
      color-name: 1.1.4
      hex-rgb: 4.3.0
    dev: false

  /parse-entities@2.0.0:
    resolution: {integrity: sha512-kkywGpCcRYhqQIchaWqZ875wzpS/bMKhz5HnN3p7wveJTkTtyAB/AlnS0f8DFSqYW1T82t6yEAkEcB+A1I3MbQ==}
    dependencies:
      character-entities: 1.2.4
      character-entities-legacy: 1.1.4
      character-reference-invalid: 1.1.4
      is-alphanumerical: 1.0.4
      is-decimal: 1.0.4
      is-hexadecimal: 1.0.4
    dev: false

  /path-exists@4.0.0:
    resolution: {integrity: sha512-ak9Qy5Q7jYb2Wwcey5Fpvg2KoAc/ZIhLSLOSBmRmygPsGwkVVt0fZa0qrtMz+m6tJTAHfZQ8FnmB4MG4LWy7/w==}
    engines: {node: '>=8'}
    dev: true

  /path-is-absolute@1.0.1:
    resolution: {integrity: sha512-AVbw3UJ2e9bq64vSaS9Am0fje1Pa8pbGqTTsmXfaIiMpnr5DlDhfJOuLj9Sf95ZPVDAUerDfEk88MPmPe7UCQg==}
    engines: {node: '>=0.10.0'}
    dev: true

  /path-key@3.1.1:
    resolution: {integrity: sha512-ojmeN0qd+y0jszEtoY48r0Peq5dwMEkIlCOu6Q5f41lfkswXuKtYrhgoTpLnyIcHm24Uhqx+5Tqm2InSwLhE6Q==}
    engines: {node: '>=8'}
    dev: true

  /path-key@4.0.0:
    resolution: {integrity: sha512-haREypq7xkM7ErfgIyA0z+Bj4AGKlMSdlQE2jvJo6huWD1EdkKYV+G/T4nq0YEF2vgTT8kqMFKo1uHn950r4SQ==}
    engines: {node: '>=12'}
    dev: true

  /path-parse@1.0.7:
    resolution: {integrity: sha512-LDJzPVEEEPR+y48z93A0Ed0yXb8pAByGWo/k5YYdYgpY2/2EsOsksJrq7lOHxryrVOn1ejG6oAp8ahvOIQD8sw==}
    dev: true

  /path-type@4.0.0:
    resolution: {integrity: sha512-gDKb8aZMDeD/tZWs9P6+q0J9Mwkdl6xMV8TjnGP3qJVJ06bdMgkbBlLU8IdfOsIsFz2BW1rNVT3XuNEl8zPAvw==}
    engines: {node: '>=8'}
    dev: true

  /picocolors@1.0.0:
    resolution: {integrity: sha512-1fygroTLlHu66zi26VoTDv8yRgm0Fccecssto+MhsZ0D/DGW2sm8E8AjW7NU5VVTRt5GxbeZ5qBuJr+HyLYkjQ==}

  /picomatch@2.3.1:
    resolution: {integrity: sha512-JU3teHTNjmE2VCGFzuY8EXzCDVwEqB2a8fsIvwaStHhAWJEeVd1o1QD80CU6+ZdEXXSLbSsuLwJjkCBWqRQUVA==}
    engines: {node: '>=8.6'}
    dev: true

  /pify@2.3.0:
    resolution: {integrity: sha512-udgsAY+fTnvv7kI7aaxbqwWNb0AHiB0qBO89PZKPkoTmGOgdbrHDKD+0B2X4uTfJ/FT1R09r9gTsjUjNJotuog==}
    engines: {node: '>=0.10.0'}
    dev: true

  /pirates@4.0.5:
    resolution: {integrity: sha512-8V9+HQPupnaXMA23c5hvl69zXvTwTzyAYasnkb0Tts4XvO4CliqONMOnvlq26rkhLC3nWDFBJf73LU1e1VZLaQ==}
    engines: {node: '>= 6'}
    dev: true

  /postcss-import@15.1.0(postcss@8.4.23):
    resolution: {integrity: sha512-hpr+J05B2FVYUAXHeK1YyI267J/dDDhMU6B6civm8hSY1jYJnBXxzKDKDswzJmtLHryrjhnDjqqp/49t8FALew==}
    engines: {node: '>=14.0.0'}
    peerDependencies:
      postcss: ^8.0.0
    dependencies:
      postcss: 8.4.23
      postcss-value-parser: 4.2.0
      read-cache: 1.0.0
      resolve: 1.22.2
    dev: true

  /postcss-js@4.0.1(postcss@8.4.23):
    resolution: {integrity: sha512-dDLF8pEO191hJMtlHFPRa8xsizHaM82MLfNkUHdUtVEV3tgTp5oj+8qbEqYM57SLfc74KSbw//4SeJma2LRVIw==}
    engines: {node: ^12 || ^14 || >= 16}
    peerDependencies:
      postcss: ^8.4.21
    dependencies:
      camelcase-css: 2.0.1
      postcss: 8.4.23
    dev: true

  /postcss-load-config@4.0.1(postcss@8.4.23):
    resolution: {integrity: sha512-vEJIc8RdiBRu3oRAI0ymerOn+7rPuMvRXslTvZUKZonDHFIczxztIyJ1urxM1x9JXEikvpWWTUUqal5j/8QgvA==}
    engines: {node: '>= 14'}
    peerDependencies:
      postcss: '>=8.0.9'
      ts-node: '>=9.0.0'
    peerDependenciesMeta:
      postcss:
        optional: true
      ts-node:
        optional: true
    dependencies:
      lilconfig: 2.1.0
      postcss: 8.4.23
      yaml: 2.2.2
    dev: true

  /postcss-nested@6.0.1(postcss@8.4.23):
    resolution: {integrity: sha512-mEp4xPMi5bSWiMbsgoPfcP74lsWLHkQbZc3sY+jWYd65CUwXrUaTp0fmNpa01ZcETKlIgUdFN/MpS2xZtqL9dQ==}
    engines: {node: '>=12.0'}
    peerDependencies:
      postcss: ^8.2.14
    dependencies:
      postcss: 8.4.23
      postcss-selector-parser: 6.0.12
    dev: true

  /postcss-selector-parser@6.0.10:
    resolution: {integrity: sha512-IQ7TZdoaqbT+LCpShg46jnZVlhWD2w6iQYAcYXfHARZ7X1t/UGhhceQDs5X0cGqKvYlHNOuv7Oa1xmb0oQuA3w==}
    engines: {node: '>=4'}
    dependencies:
      cssesc: 3.0.0
      util-deprecate: 1.0.2
    dev: true

  /postcss-selector-parser@6.0.12:
    resolution: {integrity: sha512-NdxGCAZdRrwVI1sy59+Wzrh+pMMHxapGnpfenDVlMEXoOcvt4pGE0JLK9YY2F5dLxcFYA/YbVQKhcGU+FtSYQg==}
    engines: {node: '>=4'}
    dependencies:
      cssesc: 3.0.0
      util-deprecate: 1.0.2
    dev: true

  /postcss-value-parser@4.2.0:
    resolution: {integrity: sha512-1NNCs6uurfkVbeXG4S8JFT9t19m45ICnif8zWLd5oPSZ50QnwMfK+H3jv408d4jw/7Bttv5axS5IiHoLaVNHeQ==}

  /postcss@8.4.14:
    resolution: {integrity: sha512-E398TUmfAYFPBSdzgeieK2Y1+1cpdxJx8yXbK/m57nRhKSmk1GB2tO4lbLBtlkfPQTDKfe4Xqv1ASWPpayPEig==}
    engines: {node: ^10 || ^12 || >=14}
    dependencies:
      nanoid: 3.3.6
      picocolors: 1.0.0
      source-map-js: 1.0.2
    dev: false

  /postcss@8.4.23:
    resolution: {integrity: sha512-bQ3qMcpF6A/YjR55xtoTr0jGOlnPOKAIMdOWiv0EIT6HVPEaJiJB4NLljSbiHoC2RX7DN5Uvjtpbg1NPdwv1oA==}
    engines: {node: ^10 || ^12 || >=14}
    dependencies:
      nanoid: 3.3.6
      picocolors: 1.0.0
      source-map-js: 1.0.2

  /preact-render-to-string@5.2.3(preact@10.11.3):
    resolution: {integrity: sha512-aPDxUn5o3GhWdtJtW0svRC2SS/l8D9MAgo2+AWml+BhDImb27ALf04Q2d+AHqUUOc6RdSXFIBVa2gxzgMKgtZA==}
    peerDependencies:
      preact: '>=10'
    dependencies:
      preact: 10.11.3
      pretty-format: 3.8.0
    dev: false

  /preact@10.11.3:
    resolution: {integrity: sha512-eY93IVpod/zG3uMF22Unl8h9KkrcKIRs2EGar8hwLZZDU1lkjph303V9HZBwufh2s736U6VXuhD109LYqPoffg==}
    dev: false

  /prelude-ls@1.2.1:
    resolution: {integrity: sha512-vkcDPrRZo1QZLbn5RLGPpg/WmIQ65qoWWhcGKf/b5eplkkarX0m9z8ppCat4mlOqUsWpyNuYgO3VRyrYHSzX5g==}
    engines: {node: '>= 0.8.0'}
    dev: true

  /prettier@2.8.8:
    resolution: {integrity: sha512-tdN8qQGvNjw4CHbY+XXk0JgCXn9QiF21a55rBe5LJAU+kDyC4WQn4+awm2Xfk2lQMk5fKup9XgzTZtGkjBdP9Q==}
    engines: {node: '>=10.13.0'}
    hasBin: true
    dev: true

  /pretty-format@3.8.0:
    resolution: {integrity: sha512-WuxUnVtlWL1OfZFQFuqvnvs6MiAGk9UNsBostyBOB0Is9wb5uRESevA6rnl/rkksXaGX3GzZhPup5d6Vp1nFew==}
    dev: false

  /prismjs@1.27.0:
    resolution: {integrity: sha512-t13BGPUlFDR7wRB5kQDG4jjl7XeuH6jbJGt11JHPL96qwsEHNX2+68tFXqc1/k+/jALsbSWJKUOT/hcYAZ5LkA==}
    engines: {node: '>=6'}
    dev: false

  /prismjs@1.29.0:
    resolution: {integrity: sha512-Kx/1w86q/epKcmte75LNrEoT+lX8pBpavuAbvJWRXar7Hz8jrtF+e3vY751p0R8H9HdArwaCTNDDzHg/ScJK1Q==}
    engines: {node: '>=6'}
    dev: false

  /prop-types@15.8.1:
    resolution: {integrity: sha512-oj87CgZICdulUohogVAR7AjlC0327U4el4L6eAvOqCeudMDVU0NThNaV+b9Df4dXgSP1gXMTnPdhfe/2qDH5cg==}
    dependencies:
      loose-envify: 1.4.0
      object-assign: 4.1.1
      react-is: 16.13.1

  /property-information@5.6.0:
    resolution: {integrity: sha512-YUHSPk+A30YPv+0Qf8i9Mbfe/C0hdPXk1s1jPVToV8pk8BQtpw10ct89Eo7OWkutrwqvT0eicAxlOg3dOAu8JA==}
    dependencies:
      xtend: 4.0.2
    dev: false

  /property-information@6.2.0:
    resolution: {integrity: sha512-kma4U7AFCTwpqq5twzC1YVIDXSqg6qQK6JN0smOw8fgRy1OkMi0CYSzFmsy6dnqSenamAtj0CyXMUJ1Mf6oROg==}
    dev: false

  /punycode@2.3.0:
    resolution: {integrity: sha512-rRV+zQD8tVFys26lAGR9WUuS4iUAngJScM+ZRSKtvl5tKeZ2t5bvdNFdNHBW9FWR4guGHlgmsZ1G7BSm2wTbuA==}
    engines: {node: '>=6'}
    dev: true

  /queue-microtask@1.2.3:
    resolution: {integrity: sha512-NuaNSa6flKT5JaSYQzJok04JzTL1CA6aGhv5rfLW3PgqA+M2ChpZQnAC8h8i4ZFkBS8X5RqkDBHA7r4hej3K9A==}
    dev: true

  /react-dom@18.2.0(react@18.2.0):
    resolution: {integrity: sha512-6IMTriUmvsjHUjNtEDudZfuDQUoWXVxKHhlEGSk81n4YFS+r/Kl99wXiwlVXtPBtJenozv2P+hxDsw9eA7Xo6g==}
    peerDependencies:
      react: ^18.2.0
    dependencies:
      loose-envify: 1.4.0
      react: 18.2.0
      scheduler: 0.23.0
    dev: false

  /react-hot-toast@2.4.1(csstype@3.1.2)(react-dom@18.2.0)(react@18.2.0):
    resolution: {integrity: sha512-j8z+cQbWIM5LY37pR6uZR6D4LfseplqnuAO4co4u8917hBUvXlEqyP1ZzqVLcqoyUesZZv/ImreoCeHVDpE5pQ==}
    engines: {node: '>=10'}
    peerDependencies:
      react: '>=16'
      react-dom: '>=16'
    dependencies:
      goober: 2.1.13(csstype@3.1.2)
      react: 18.2.0
      react-dom: 18.2.0(react@18.2.0)
    transitivePeerDependencies:
      - csstype
    dev: false

  /react-intersection-observer@9.4.4(react@18.2.0):
    resolution: {integrity: sha512-KQr8ezJscRSQZR0/TjogG4mZttCzdPZj8fhDzAK+xrPYOVvFjabRNy+4EY3UhS3fJaJyIedGjA8y4yKX+nc08w==}
    peerDependencies:
      react: ^15.0.0 || ^16.0.0 || ^17.0.0 || ^18.0.0
    dependencies:
      react: 18.2.0
    dev: false

  /react-is@16.13.1:
    resolution: {integrity: sha512-24e6ynE2H+OKt4kqsOvNd8kBpV65zoxbA4BVsEOB3ARVWQki/DHzaUoC5KuON/BiccDaCCTZBuOcfZs70kR8bQ==}

  /react-is@18.2.0:
    resolution: {integrity: sha512-xWGDIW6x921xtzPkhiULtthJHoJvBbF3q26fzloPCK0hsvxtPVelvftw3zjbHWSkR2km9Z+4uxbDDK/6Zw9B8w==}
    dev: false

  /react-markdown@8.0.7(@types/react@18.2.6)(react@18.2.0):
    resolution: {integrity: sha512-bvWbzG4MtOU62XqBx3Xx+zB2raaFFsq4mYiAzfjXJMEz2sixgeAfraA3tvzULF02ZdOMUOKTBFFaZJDDrq+BJQ==}
    peerDependencies:
      '@types/react': '>=16'
      react: '>=16'
    dependencies:
      '@types/hast': 2.3.4
      '@types/prop-types': 15.7.5
      '@types/react': 18.2.6
      '@types/unist': 2.0.6
      comma-separated-tokens: 2.0.3
      hast-util-whitespace: 2.0.1
      prop-types: 15.8.1
      property-information: 6.2.0
      react: 18.2.0
      react-is: 18.2.0
      remark-parse: 10.0.1
      remark-rehype: 10.1.0
      space-separated-tokens: 2.0.2
      style-to-object: 0.4.1
      unified: 10.1.2
      unist-util-visit: 4.1.2
      vfile: 5.3.7
    transitivePeerDependencies:
      - supports-color
    dev: false

  /react-remove-scroll-bar@2.3.4(@types/react@18.2.6)(react@18.2.0):
    resolution: {integrity: sha512-63C4YQBUt0m6ALadE9XV56hV8BgJWDmmTPY758iIJjfQKt2nYwoUrPk0LXRXcB/yIj82T1/Ixfdpdk68LwIB0A==}
    engines: {node: '>=10'}
    peerDependencies:
      '@types/react': ^16.8.0 || ^17.0.0 || ^18.0.0
      react: ^16.8.0 || ^17.0.0 || ^18.0.0
    peerDependenciesMeta:
      '@types/react':
        optional: true
    dependencies:
      '@types/react': 18.2.6
      react: 18.2.0
      react-style-singleton: 2.2.1(@types/react@18.2.6)(react@18.2.0)
      tslib: 2.5.0
    dev: false

  /react-remove-scroll@2.5.5(@types/react@18.2.6)(react@18.2.0):
    resolution: {integrity: sha512-ImKhrzJJsyXJfBZ4bzu8Bwpka14c/fQt0k+cyFp/PBhTfyDnU5hjOtM4AG/0AMyy8oKzOTR0lDgJIM7pYXI0kw==}
    engines: {node: '>=10'}
    peerDependencies:
      '@types/react': ^16.8.0 || ^17.0.0 || ^18.0.0
      react: ^16.8.0 || ^17.0.0 || ^18.0.0
    peerDependenciesMeta:
      '@types/react':
        optional: true
    dependencies:
      '@types/react': 18.2.6
      react: 18.2.0
      react-remove-scroll-bar: 2.3.4(@types/react@18.2.6)(react@18.2.0)
      react-style-singleton: 2.2.1(@types/react@18.2.6)(react@18.2.0)
      tslib: 2.5.0
      use-callback-ref: 1.3.0(@types/react@18.2.6)(react@18.2.0)
      use-sidecar: 1.1.2(@types/react@18.2.6)(react@18.2.0)
    dev: false

  /react-style-singleton@2.2.1(@types/react@18.2.6)(react@18.2.0):
    resolution: {integrity: sha512-ZWj0fHEMyWkHzKYUr2Bs/4zU6XLmq9HsgBURm7g5pAVfyn49DgUiNgY2d4lXRlYSiCif9YBGpQleewkcqddc7g==}
    engines: {node: '>=10'}
    peerDependencies:
      '@types/react': ^16.8.0 || ^17.0.0 || ^18.0.0
      react: ^16.8.0 || ^17.0.0 || ^18.0.0
    peerDependenciesMeta:
      '@types/react':
        optional: true
    dependencies:
      '@types/react': 18.2.6
      get-nonce: 1.0.1
      invariant: 2.2.4
      react: 18.2.0
      tslib: 2.5.0
    dev: false

  /react-syntax-highlighter@15.5.0(react@18.2.0):
    resolution: {integrity: sha512-+zq2myprEnQmH5yw6Gqc8lD55QHnpKaU8TOcFeC/Lg/MQSs8UknEA0JC4nTZGFAXC2J2Hyj/ijJ7NlabyPi2gg==}
    peerDependencies:
      react: '>= 0.14.0'
    dependencies:
      '@babel/runtime': 7.21.5
      highlight.js: 10.7.3
      lowlight: 1.20.0
      prismjs: 1.29.0
      react: 18.2.0
      refractor: 3.6.0
    dev: false

  /react-textarea-autosize@8.4.1(@types/react@18.2.6)(react@18.2.0):
    resolution: {integrity: sha512-aD2C+qK6QypknC+lCMzteOdIjoMbNlgSFmJjCV+DrfTPwp59i/it9mMNf2HDzvRjQgKAyBDPyLJhcrzElf2U4Q==}
    engines: {node: '>=10'}
    peerDependencies:
      react: ^16.8.0 || ^17.0.0 || ^18.0.0
    dependencies:
      '@babel/runtime': 7.21.5
      react: 18.2.0
      use-composed-ref: 1.3.0(react@18.2.0)
      use-latest: 1.2.1(@types/react@18.2.6)(react@18.2.0)
    transitivePeerDependencies:
      - '@types/react'
    dev: false

  /react@18.2.0:
    resolution: {integrity: sha512-/3IjMdb2L9QbBdWiW5e3P2/npwMBaU9mHCSCUzNln0ZCYbcfTsGbTJrU/kGemdH2IWmB2ioZ+zkxtmq6g09fGQ==}
    engines: {node: '>=0.10.0'}
    dependencies:
      loose-envify: 1.4.0
    dev: false

  /read-cache@1.0.0:
    resolution: {integrity: sha512-Owdv/Ft7IjOgm/i0xvNDZ1LrRANRfew4b2prF3OWMQLxLfu3bS8FVhCsrSCMK4lR56Y9ya+AThoTpDCTxCmpRA==}
    dependencies:
      pify: 2.3.0
    dev: true

  /readdirp@3.6.0:
    resolution: {integrity: sha512-hOS089on8RduqdbhvQ5Z37A0ESjsqz6qnRcffsMU3495FuTdqSm+7bhJ29JvIOsBDEEnan5DPu9t3To9VRlMzA==}
    engines: {node: '>=8.10.0'}
    dependencies:
      picomatch: 2.3.1
    dev: true

  /refractor@3.6.0:
    resolution: {integrity: sha512-MY9W41IOWxxk31o+YvFCNyNzdkc9M20NoZK5vq6jkv4I/uh2zkWcfudj0Q1fovjUQJrNewS9NMzeTtqPf+n5EA==}
    dependencies:
      hastscript: 6.0.0
      parse-entities: 2.0.0
      prismjs: 1.27.0
    dev: false

  /regenerator-runtime@0.13.11:
    resolution: {integrity: sha512-kY1AZVr2Ra+t+piVaJ4gxaFaReZVH40AKNo7UCX6W+dEwBo/2oZJzqfuN1qLq1oL45o56cPaTXELwrTh8Fpggg==}

  /regexp.prototype.flags@1.5.0:
    resolution: {integrity: sha512-0SutC3pNudRKgquxGoRGIz946MZVHqbNfPjBdxeOhBrdgDKlRoXmYLQN9xRbrR09ZXWeGAdPuif7egofn6v5LA==}
    engines: {node: '>= 0.4'}
    dependencies:
      call-bind: 1.0.2
      define-properties: 1.2.0
      functions-have-names: 1.2.3
    dev: true

  /remark-gfm@3.0.1:
    resolution: {integrity: sha512-lEFDoi2PICJyNrACFOfDD3JlLkuSbOa5Wd8EPt06HUdptv8Gn0bxYTdbU/XXQ3swAPkEaGxxPN9cbnMHvVu1Ig==}
    dependencies:
      '@types/mdast': 3.0.11
      mdast-util-gfm: 2.0.2
      micromark-extension-gfm: 2.0.1
      unified: 10.1.2
    transitivePeerDependencies:
      - supports-color
    dev: false

  /remark-math@5.1.1:
    resolution: {integrity: sha512-cE5T2R/xLVtfFI4cCePtiRn+e6jKMtFDR3P8V3qpv8wpKjwvHoBA4eJzvX+nVrnlNy0911bdGmuspCSwetfYHw==}
    dependencies:
      '@types/mdast': 3.0.11
      mdast-util-math: 2.0.2
      micromark-extension-math: 2.1.0
      unified: 10.1.2
    dev: false

  /remark-parse@10.0.1:
    resolution: {integrity: sha512-1fUyHr2jLsVOkhbvPRBJ5zTKZZyD6yZzYaWCS6BPBdQ8vEMBCH+9zNCDA6tET/zHCi/jLqjCWtlJZUPk+DbnFw==}
    dependencies:
      '@types/mdast': 3.0.11
      mdast-util-from-markdown: 1.3.0
      unified: 10.1.2
    transitivePeerDependencies:
      - supports-color
    dev: false

  /remark-rehype@10.1.0:
    resolution: {integrity: sha512-EFmR5zppdBp0WQeDVZ/b66CWJipB2q2VLNFMabzDSGR66Z2fQii83G5gTBbgGEnEEA0QRussvrFHxk1HWGJskw==}
    dependencies:
      '@types/hast': 2.3.4
      '@types/mdast': 3.0.11
      mdast-util-to-hast: 12.3.0
      unified: 10.1.2
    dev: false

  /resolve-from@4.0.0:
    resolution: {integrity: sha512-pb/MYmXstAkysRFx8piNI1tGFNQIFA3vkE3Gq4EuA1dF6gHp/+vgZqsCGJapvy8N3Q+4o7FwvquPJcnZ7RYy4g==}
    engines: {node: '>=4'}
    dev: true

  /resolve@1.22.2:
    resolution: {integrity: sha512-Sb+mjNHOULsBv818T40qSPeRiuWLyaGMa5ewydRLFimneixmVy2zdivRl+AF6jaYPC8ERxGDmFSiqui6SfPd+g==}
    hasBin: true
    dependencies:
      is-core-module: 2.12.0
      path-parse: 1.0.7
      supports-preserve-symlinks-flag: 1.0.0
    dev: true

  /resolve@2.0.0-next.4:
    resolution: {integrity: sha512-iMDbmAWtfU+MHpxt/I5iWI7cY6YVEZUQ3MBgPQ++XD1PELuJHIl82xBmObyP2KyQmkNB2dsqF7seoQQiAn5yDQ==}
    hasBin: true
    dependencies:
      is-core-module: 2.12.0
      path-parse: 1.0.7
      supports-preserve-symlinks-flag: 1.0.0
    dev: true

  /reusify@1.0.4:
    resolution: {integrity: sha512-U9nH88a3fc/ekCF1l0/UP1IosiuIjyTh7hBvXVMHYgVcfGvt897Xguj2UOLDeI5BG2m7/uwyaLVT6fbtCwTyzw==}
    engines: {iojs: '>=1.0.0', node: '>=0.10.0'}
    dev: true

  /rimraf@3.0.2:
    resolution: {integrity: sha512-JZkJMZkAGFFPP2YqXZXPbMlMBgsxzE8ILs4lMIX/2o0L9UBw9O/Y3o6wFw/i9YLapcUJWwqbi3kdxIPdC62TIA==}
    hasBin: true
    dependencies:
      glob: 7.2.3
    dev: true

  /run-applescript@5.0.0:
    resolution: {integrity: sha512-XcT5rBksx1QdIhlFOCtgZkB99ZEouFZ1E2Kc2LHqNW13U3/74YGdkQRmThTwxy4QIyookibDKYZOPqX//6BlAg==}
    engines: {node: '>=12'}
    dependencies:
      execa: 5.1.1
    dev: true

  /run-parallel@1.2.0:
    resolution: {integrity: sha512-5l4VyZR86LZ/lDxZTR6jqL8AFE2S0IFLMP26AbjsLVADxHdhB/c0GUsH+y39UfCi3dzz8OlQuPmnaJOMoDHQBA==}
    dependencies:
      queue-microtask: 1.2.3
    dev: true

  /sade@1.8.1:
    resolution: {integrity: sha512-xal3CZX1Xlo/k4ApwCFrHVACi9fBqJ7V+mwhBsuf/1IOKbBy098Fex+Wa/5QMubw09pSZ/u8EY8PWgevJsXp1A==}
    engines: {node: '>=6'}
    dependencies:
      mri: 1.2.0
    dev: false

  /safe-regex-test@1.0.0:
    resolution: {integrity: sha512-JBUUzyOgEwXQY1NuPtvcj/qcBDbDmEvWufhlnXZIm75DEHp+afM1r1ujJpJsV/gSM4t59tpDyPi1sd6ZaPFfsA==}
    dependencies:
      call-bind: 1.0.2
      get-intrinsic: 1.2.0
      is-regex: 1.1.4
    dev: true

  /satori@0.10.1:
    resolution: {integrity: sha512-F4bTCkDp931tLb7+UCNPBuSQwXhikrUkI4fBQo6fA8lF0Evqqgg3nDyUpRktQpR5Ry1DIiIVqLyEwkAms87ykg==}
    engines: {node: '>=16'}
    dependencies:
      '@shuding/opentype.js': 1.4.0-beta.0
      css-background-parser: 0.1.0
      css-box-shadow: 1.0.0-3
      css-to-react-native: 3.2.0
      emoji-regex: 10.2.1
      escape-html: 1.0.3
      linebreak: 1.1.0
      parse-css-color: 0.2.1
      postcss-value-parser: 4.2.0
      yoga-wasm-web: 0.3.3
    dev: false

  /scheduler@0.23.0:
    resolution: {integrity: sha512-CtuThmgHNg7zIZWAXi3AsyIzA3n4xx7aNyjwC2VJldO2LMVDhFK+63xGqq6CsJH4rTAt6/M+N4GhZiDYPx9eUw==}
    dependencies:
      loose-envify: 1.4.0
    dev: false

  /semver@6.3.0:
    resolution: {integrity: sha512-b39TBaTSfV6yBrapU89p5fKekE2m/NwnDocOVruQFS1/veMgdzuPcnOM34M6CwxW8jH/lxEa5rBoDeUwu5HHTw==}
    hasBin: true
    dev: true

  /semver@7.5.0:
    resolution: {integrity: sha512-+XC0AD/R7Q2mPSRuy2Id0+CGTZ98+8f+KvwirxOKIEyid+XSx6HbC63p+O4IndTHuX5Z+JxQ0TghCkO5Cg/2HA==}
    engines: {node: '>=10'}
    hasBin: true
    dependencies:
      lru-cache: 6.0.0
    dev: true

  /shebang-command@2.0.0:
    resolution: {integrity: sha512-kHxr2zZpYtdmrN1qDjrrX/Z1rR1kG8Dx+gkpK1G4eXmvXswmcE1hTWBWYUzlraYw1/yZp6YuDY77YtvbN0dmDA==}
    engines: {node: '>=8'}
    dependencies:
      shebang-regex: 3.0.0
    dev: true

  /shebang-regex@3.0.0:
    resolution: {integrity: sha512-7++dFhtcx3353uBaq8DDR4NuxBetBzC7ZQOhmTQInHEd6bSrXdiEyzCvG07Z44UYdLShWUyXt5M/yhz8ekcb1A==}
    engines: {node: '>=8'}
    dev: true

  /side-channel@1.0.4:
    resolution: {integrity: sha512-q5XPytqFEIKHkGdiMIrY10mvLRvnQh42/+GoBlFW3b2LXLE2xxJpZFdm94we0BaoV3RwJyGqg5wS7epxTv0Zvw==}
    dependencies:
      call-bind: 1.0.2
      get-intrinsic: 1.2.0
      object-inspect: 1.12.3
    dev: true

  /signal-exit@3.0.7:
    resolution: {integrity: sha512-wnD2ZE+l+SPC/uoS0vXeE9L1+0wuaMqKlfz9AMUo38JsyLSBWSFcHR1Rri62LZc12vLr1gb3jl7iwQhgwpAbGQ==}
    dev: true

  /sisteransi@1.0.5:
    resolution: {integrity: sha512-bLGGlR1QxBcynn2d5YmDX4MGjlZvy2MRBDRNHLJ8VI6l6+9FUiyTFNJ0IveOSP0bcXgVDPRcfGqA0pjaqUpfVg==}
    dev: true

  /slash@3.0.0:
    resolution: {integrity: sha512-g9Q1haeby36OSStwb4ntCGGGaKsaVSjQ68fBxoQcutl5fS1vuY18H3wSt3jFyFtrkx+Kz0V1G85A4MyAdDMi2Q==}
    engines: {node: '>=8'}
    dev: true

  /slash@4.0.0:
    resolution: {integrity: sha512-3dOsAHXXUkQTpOYcoAxLIorMTp4gIQr5IW3iVb7A7lFIp0VHhnynm9izx6TssdrIcVIESAlVjtnO2K8bg+Coew==}
    engines: {node: '>=12'}
    dev: true

  /source-map-js@1.0.2:
    resolution: {integrity: sha512-R0XvVJ9WusLiqTCEiGCmICCMplcCkIwwR11mOSD9CR5u+IXYdiseeEuXCVAjS54zqwkLcPNnmU4OeJ6tUrWhDw==}
    engines: {node: '>=0.10.0'}

  /space-separated-tokens@1.1.5:
    resolution: {integrity: sha512-q/JSVd1Lptzhf5bkYm4ob4iWPjx0KiRe3sRFBNrVqbJkFaBm5vbbowy1mymoPNLRa52+oadOhJ+K49wsSeSjTA==}
    dev: false

  /space-separated-tokens@2.0.2:
    resolution: {integrity: sha512-PEGlAwrG8yXGXRjW32fGbg66JAlOAwbObuqVoJpv/mRgoWDQfgH1wDPvtzWyUSNAXBGSk8h755YDbbcEy3SH2Q==}
    dev: false

  /sswr@1.10.0(svelte@3.59.2):
    resolution: {integrity: sha512-nLWAJSQy3h8t7rrbTXanRyVHuQPj4PwKIVGe4IMlxJFdhyaxnN/JGACnvQKGDeWiTGYIZIx/jRuUsPEF0867Pg==}
    peerDependencies:
      svelte: ^3.29.0
    dependencies:
      svelte: 3.59.2
      swrev: 3.0.0
    dev: false

  /stop-iteration-iterator@1.0.0:
    resolution: {integrity: sha512-iCGQj+0l0HOdZ2AEeBADlsRC+vsnDsZsbdSiH1yNSjcfKM7fdpCMfqAL/dwF5BLiw/XhRft/Wax6zQbhq2BcjQ==}
    engines: {node: '>= 0.4'}
    dependencies:
      internal-slot: 1.0.5
    dev: true

  /streamsearch@1.1.0:
    resolution: {integrity: sha512-Mcc5wHehp9aXz1ax6bZUyY5afg9u2rv5cqQI3mRrYkGC8rW2hM02jWuwjtL++LS5qinSyhj2QfLyNsuc+VsExg==}
    engines: {node: '>=10.0.0'}
    dev: false

  /string.prototype.codepointat@0.2.1:
    resolution: {integrity: sha512-2cBVCj6I4IOvEnjgO/hWqXjqBGsY+zwPmHl12Srk9IXSZ56Jwwmy+66XO5Iut/oQVR7t5ihYdLB0GMa4alEUcg==}
    dev: false

  /string.prototype.matchall@4.0.8:
    resolution: {integrity: sha512-6zOCOcJ+RJAQshcTvXPHoxoQGONa3e/Lqx90wUA+wEzX78sg5Bo+1tQo4N0pohS0erG9qtCqJDjNCQBjeWVxyg==}
    dependencies:
      call-bind: 1.0.2
      define-properties: 1.2.0
      es-abstract: 1.21.2
      get-intrinsic: 1.2.0
      has-symbols: 1.0.3
      internal-slot: 1.0.5
      regexp.prototype.flags: 1.5.0
      side-channel: 1.0.4
    dev: true

  /string.prototype.trim@1.2.7:
    resolution: {integrity: sha512-p6TmeT1T3411M8Cgg9wBTMRtY2q9+PNy9EV1i2lIXUN/btt763oIfxwN3RR8VU6wHX8j/1CFy0L+YuThm6bgOg==}
    engines: {node: '>= 0.4'}
    dependencies:
      call-bind: 1.0.2
      define-properties: 1.2.0
      es-abstract: 1.21.2
    dev: true

  /string.prototype.trimend@1.0.6:
    resolution: {integrity: sha512-JySq+4mrPf9EsDBEDYMOb/lM7XQLulwg5R/m1r0PXEFqrV0qHvl58sdTilSXtKOflCsK2E8jxf+GKC0T07RWwQ==}
    dependencies:
      call-bind: 1.0.2
      define-properties: 1.2.0
      es-abstract: 1.21.2
    dev: true

  /string.prototype.trimstart@1.0.6:
    resolution: {integrity: sha512-omqjMDaY92pbn5HOX7f9IccLA+U1tA9GvtU4JrodiXFfYB7jPzzHpRzpglLAjtUV6bB557zwClJezTqnAiYnQA==}
    dependencies:
      call-bind: 1.0.2
      define-properties: 1.2.0
      es-abstract: 1.21.2
    dev: true

  /strip-ansi@6.0.1:
    resolution: {integrity: sha512-Y38VPSHcqkFrCpFnQ9vuSXmquuv5oXOKpGeT6aGrr3o3Gc9AlVa6JBfUSOCnbxGGZF+/0ooI7KrPuUSztUdU5A==}
    engines: {node: '>=8'}
    dependencies:
      ansi-regex: 5.0.1
    dev: true

  /strip-bom@3.0.0:
    resolution: {integrity: sha512-vavAMRXOgBVNF6nyEEmL3DBK19iRpDcoIwW+swQ+CbGiu7lju6t+JklA1MHweoWtadgt4ISVUsXLyDq34ddcwA==}
    engines: {node: '>=4'}
    dev: true

  /strip-final-newline@2.0.0:
    resolution: {integrity: sha512-BrpvfNAE3dcvq7ll3xVumzjKjZQ5tI1sEUIKr3Uoks0XUl45St3FlatVqef9prk4jRDzhW6WZg+3bk93y6pLjA==}
    engines: {node: '>=6'}
    dev: true

  /strip-final-newline@3.0.0:
    resolution: {integrity: sha512-dOESqjYr96iWYylGObzd39EuNTa5VJxyvVAEm5Jnh7KGo75V43Hk1odPQkNDyXNmUR6k+gEiDVXnjB8HJ3crXw==}
    engines: {node: '>=12'}
    dev: true

  /strip-json-comments@3.1.1:
    resolution: {integrity: sha512-6fPc+R4ihwqP6N/aIv2f1gMH8lOVtWQHoqC4yK6oSDVVocumAsfCqjkXnqiYMhmMwS/mEHLp7Vehlt3ql6lEig==}
    engines: {node: '>=8'}
    dev: true

  /style-to-object@0.4.1:
    resolution: {integrity: sha512-HFpbb5gr2ypci7Qw+IOhnP2zOU7e77b+rzM+wTzXzfi1PrtBCX0E7Pk4wL4iTLnhzZ+JgEGAhX81ebTg/aYjQw==}
    dependencies:
      inline-style-parser: 0.1.1
    dev: false

  /styled-jsx@5.1.1(react@18.2.0):
    resolution: {integrity: sha512-pW7uC1l4mBZ8ugbiZrcIsiIvVx1UmTfw7UkC3Um2tmfUq9Bhk8IiyEIPl6F8agHgjzku6j0xQEZbfA5uSgSaCw==}
    engines: {node: '>= 12.0.0'}
    peerDependencies:
      '@babel/core': '*'
      babel-plugin-macros: '*'
      react: '>= 16.8.0 || 17.x.x || ^18.0.0-0'
    peerDependenciesMeta:
      '@babel/core':
        optional: true
      babel-plugin-macros:
        optional: true
    dependencies:
      client-only: 0.0.1
      react: 18.2.0
    dev: false

  /sucrase@3.32.0:
    resolution: {integrity: sha512-ydQOU34rpSyj2TGyz4D2p8rbktIOZ8QY9s+DGLvFU1i5pWJE8vkpruCjGCMHsdXwnD7JDcS+noSwM/a7zyNFDQ==}
    engines: {node: '>=8'}
    hasBin: true
    dependencies:
      '@jridgewell/gen-mapping': 0.3.3
      commander: 4.1.1
      glob: 7.1.6
      lines-and-columns: 1.2.4
      mz: 2.7.0
      pirates: 4.0.5
      ts-interface-checker: 0.1.13
    dev: true

  /supports-color@7.2.0:
    resolution: {integrity: sha512-qpCAvRl9stuOHveKsn7HncJRvv501qIacKzQlO/+Lwxc9+0q2wLyv4Dfvt80/DPn2pqOBsJdDiogXGR9+OvwRw==}
    engines: {node: '>=8'}
    dependencies:
      has-flag: 4.0.0
    dev: true

  /supports-preserve-symlinks-flag@1.0.0:
    resolution: {integrity: sha512-ot0WnXS9fgdkgIcePe6RHNk1WA8+muPa6cSjeR3V8K27q9BB1rTE3R1p7Hv0z1ZyAc8s6Vvv8DIyWf681MAt0w==}
    engines: {node: '>= 0.4'}
    dev: true

  /svelte@3.59.2:
    resolution: {integrity: sha512-vzSyuGr3eEoAtT/A6bmajosJZIUWySzY2CzB3w2pgPvnkUjGqlDnsNnA0PMO+mMAhuyMul6C2uuZzY6ELSkzyA==}
    engines: {node: '>= 8'}
    dev: false

  /swr@2.1.5(react@18.2.0):
    resolution: {integrity: sha512-/OhfZMcEpuz77KavXST5q6XE9nrOBOVcBLWjMT+oAE/kQHyE3PASrevXCtQDZ8aamntOfFkbVJp7Il9tNBQWrw==}
    peerDependencies:
      react: ^16.11.0 || ^17.0.0 || ^18.0.0
    dependencies:
      react: 18.2.0
      use-sync-external-store: 1.2.0(react@18.2.0)
    dev: false

  /swrev@3.0.0:
    resolution: {integrity: sha512-QJuZiptdOmbDY45pECBRVEgnoBlOKjeT2MWVz04wKHpWX15hM3P7EjcIbHDg5yLoPCMQ7to3349MEE+l9QF5HA==}
    dev: false

  /swrv@1.0.3(vue@3.3.4):
    resolution: {integrity: sha512-sl+eLEE+aPPjhP1E8gQ75q3RPRyw5Gd/kROnrTFo3+LkCeLskv7F+uAl5W97wgJkzitobL6FLsRPVm0DgIgN8A==}
    peerDependencies:
      vue: '>=3.2.26 < 4'
    dependencies:
      vue: 3.3.4
    dev: false

  /synckit@0.8.5:
    resolution: {integrity: sha512-L1dapNV6vu2s/4Sputv8xGsCdAVlb5nRDMFU/E27D44l5U6cw1g0dGd45uLc+OXjNMmF4ntiMdCimzcjFKQI8Q==}
    engines: {node: ^14.18.0 || >=16.0.0}
    dependencies:
      '@pkgr/utils': 2.4.0
      tslib: 2.5.0
    dev: true

  /tabbable@6.1.2:
    resolution: {integrity: sha512-qCN98uP7i9z0fIS4amQ5zbGBOq+OSigYeGvPy7NDk8Y9yncqDZ9pRPgfsc2PJIVM9RrJj7GIfuRgmjoUU9zTHQ==}
    dev: false

  /tailwind-merge@1.12.0:
    resolution: {integrity: sha512-Y17eDp7FtN1+JJ4OY0Bqv9OA41O+MS8c1Iyr3T6JFLnOgLg3EvcyMKZAnQ8AGyvB5Nxm3t9Xb5Mhe139m8QT/g==}
    dev: true

  /tailwindcss-animate@1.0.5(tailwindcss@3.3.2):
    resolution: {integrity: sha512-UU3qrOJ4lFQABY+MVADmBm+0KW3xZyhMdRvejwtXqYOL7YjHYxmuREFAZdmVG5LPe5E9CAst846SLC4j5I3dcw==}
    peerDependencies:
      tailwindcss: '>=3.0.0 || insiders'
    dependencies:
      tailwindcss: 3.3.2
    dev: true

  /tailwindcss@3.3.2:
    resolution: {integrity: sha512-9jPkMiIBXvPc2KywkraqsUfbfj+dHDb+JPWtSJa9MLFdrPyazI7q6WX2sUrm7R9eVR7qqv3Pas7EvQFzxKnI6w==}
    engines: {node: '>=14.0.0'}
    hasBin: true
    dependencies:
      '@alloc/quick-lru': 5.2.0
      arg: 5.0.2
      chokidar: 3.5.3
      didyoumean: 1.2.2
      dlv: 1.1.3
      fast-glob: 3.2.12
      glob-parent: 6.0.2
      is-glob: 4.0.3
      jiti: 1.18.2
      lilconfig: 2.1.0
      micromatch: 4.0.5
      normalize-path: 3.0.0
      object-hash: 3.0.0
      picocolors: 1.0.0
      postcss: 8.4.23
      postcss-import: 15.1.0(postcss@8.4.23)
      postcss-js: 4.0.1(postcss@8.4.23)
      postcss-load-config: 4.0.1(postcss@8.4.23)
      postcss-nested: 6.0.1(postcss@8.4.23)
      postcss-selector-parser: 6.0.12
      postcss-value-parser: 4.2.0
      resolve: 1.22.2
      sucrase: 3.32.0
    transitivePeerDependencies:
      - ts-node
    dev: true

  /tapable@2.2.1:
    resolution: {integrity: sha512-GNzQvQTOIP6RyTfE2Qxb8ZVlNmw0n88vp1szwWRimP02mnTsx3Wtn5qRdqY9w2XduFNUgvOwhNnQsjwCp+kqaQ==}
    engines: {node: '>=6'}
    dev: true

  /text-table@0.2.0:
    resolution: {integrity: sha512-N+8UisAXDGk8PFXP4HAzVR9nbfmVJ3zYLAWiTIoqC5v5isinhr+r5uaO8+7r3BMfuNIufIsA7RdpVgacC2cSpw==}
    dev: true

  /thenify-all@1.6.0:
    resolution: {integrity: sha512-RNxQH/qI8/t3thXJDwcstUO4zeqo64+Uy/+sNVRBx4Xn2OX+OZ9oP+iJnNFqplFra2ZUVeKCSa2oVWi3T4uVmA==}
    engines: {node: '>=0.8'}
    dependencies:
      thenify: 3.3.1
    dev: true

  /thenify@3.3.1:
    resolution: {integrity: sha512-RVZSIV5IG10Hk3enotrhvz0T9em6cyHBLkH/YAZuKqd8hRkKhSfCGIcP2KUY0EPxndzANBmNllzWPwak+bheSw==}
    dependencies:
      any-promise: 1.3.0
    dev: true

  /timers-ext@0.1.7:
    resolution: {integrity: sha512-b85NUNzTSdodShTIbky6ZF02e8STtVVfD+fu4aXXShEELpozH+bCpJLYMPZbsABN2wDH7fJpqIoXxJpzbf0NqQ==}
    dependencies:
      es5-ext: 0.10.62
      next-tick: 1.1.0
    dev: true

  /tiny-inflate@1.0.3:
    resolution: {integrity: sha512-pkY1fj1cKHb2seWDy0B16HeWyczlJA9/WW3u3c4z/NiWDsO3DOU5D7nhTLE9CF0yXv/QZFY7sEJmj24dK+Rrqw==}
    dev: false

  /titleize@3.0.0:
    resolution: {integrity: sha512-KxVu8EYHDPBdUYdKZdKtU2aj2XfEx9AfjXxE/Aj0vT06w2icA09Vus1rh6eSu1y01akYg6BjIK/hxyLJINoMLQ==}
    engines: {node: '>=12'}
    dev: true

  /to-fast-properties@2.0.0:
    resolution: {integrity: sha512-/OaKK0xYrs3DmxRYqL/yDc+FxFUVYhDlXMhRmv3z915w2HF1tnN1omB354j8VUGO/hbRzyD6Y3sA7v7GS/ceog==}
    engines: {node: '>=4'}
    dev: false

  /to-regex-range@5.0.1:
    resolution: {integrity: sha512-65P7iz6X5yEr1cwcgvQxbbIw7Uk3gOy5dIdtZ4rDveLqhrdJP+Li/Hx6tyK0NEb+2GCyneCMJiGqrADCSNk8sQ==}
    engines: {node: '>=8.0'}
    dependencies:
      is-number: 7.0.0
    dev: true

  /tr46@0.0.3:
    resolution: {integrity: sha512-N3WMsuqV66lT30CrXNbEjx4GEwlow3v6rr4mCcv6prnfwhS01rkgyFdjPNBYd9br7LpXV1+Emh01fHnq2Gdgrw==}
    dev: false

  /trim-lines@3.0.1:
    resolution: {integrity: sha512-kRj8B+YHZCc9kQYdWfJB2/oUl9rA99qbowYYBtr4ui4mZyAQ2JpvVBd/6U2YloATfqBhBTSMhTpgBHtU0Mf3Rg==}
    dev: false

  /trough@2.1.0:
    resolution: {integrity: sha512-AqTiAOLcj85xS7vQ8QkAV41hPDIJ71XJB4RCUrzo/1GM2CQwhkJGaf9Hgr7BOugMRpgGUrqRg/DrBDl4H40+8g==}
    dev: false

  /ts-interface-checker@0.1.13:
    resolution: {integrity: sha512-Y/arvbn+rrz3JCKl9C4kVNfTfSm2/mEp5FSz5EsZSANGPSlQrpRI5M4PKF+mJnE52jOO90PnPSc3Ur3bTQw0gA==}
    dev: true

  /tsconfig-paths@3.14.2:
    resolution: {integrity: sha512-o/9iXgCYc5L/JxCHPe3Hvh8Q/2xm5Z+p18PESBU6Ff33695QnCHBEjcytY2q19ua7Mbl/DavtBOLq+oG0RCL+g==}
    dependencies:
      '@types/json5': 0.0.29
      json5: 1.0.2
      minimist: 1.2.8
      strip-bom: 3.0.0
    dev: true

  /tslib@1.14.1:
    resolution: {integrity: sha512-Xni35NKzjgMrwevysHTCArtLDpPvye8zV/0E4EyYn43P7/7qvQwPh9BGkHewbMulVntbigmcT7rdX3BNo9wRJg==}
    dev: true

  /tslib@2.5.0:
    resolution: {integrity: sha512-336iVw3rtn2BUK7ORdIAHTyxHGRIHVReokCR3XjbckJMK7ms8FysBfhLR8IXnAgy7T0PTPNBWKiH514FOW/WSg==}

  /tsutils@3.21.0(typescript@5.1.3):
    resolution: {integrity: sha512-mHKK3iUXL+3UF6xL5k0PEhKRUBKPBCv/+RkEOpjRWxxx27KKRBmmA60A9pgOUvMi8GKhRMPEmjBRPzs2W7O1OA==}
    engines: {node: '>= 6'}
    peerDependencies:
      typescript: '>=2.8.0 || >= 3.2.0-dev || >= 3.3.0-dev || >= 3.4.0-dev || >= 3.5.0-dev || >= 3.6.0-dev || >= 3.6.0-beta || >= 3.7.0-dev || >= 3.7.0-beta'
    dependencies:
      tslib: 1.14.1
      typescript: 5.1.3
    dev: true

  /type-check@0.4.0:
    resolution: {integrity: sha512-XleUoc9uwGXqjWwXaUTZAmzMcFZ5858QA2vvx1Ur5xIcixXIP+8LnFDgRplU30us6teqdlskFfu+ae4K79Ooew==}
    engines: {node: '>= 0.8.0'}
    dependencies:
      prelude-ls: 1.2.1
    dev: true

  /type-fest@0.20.2:
    resolution: {integrity: sha512-Ne+eE4r0/iWnpAxD852z3A+N0Bt5RN//NjJwRd2VFHEmrywxf5vsZlh4R6lixl6B+wz/8d+maTSAkN1FIkI3LQ==}
    engines: {node: '>=10'}
    dev: true

  /type@1.2.0:
    resolution: {integrity: sha512-+5nt5AAniqsCnu2cEQQdpzCAh33kVx8n0VoFidKpB1dVVLAN/F+bgVOqOJqOnEnrhp222clB5p3vUlD+1QAnfg==}
    dev: true

  /type@2.7.2:
    resolution: {integrity: sha512-dzlvlNlt6AXU7EBSfpAscydQ7gXB+pPGsPnfJnZpiNJBDj7IaJzQlBZYGdEi4R9HmPdBv2XmWJ6YUtoTa7lmCw==}
    dev: true

  /typed-array-length@1.0.4:
    resolution: {integrity: sha512-KjZypGq+I/H7HI5HlOoGHkWUUGq+Q0TPhQurLbyrVrvnKTBgzLhIJ7j6J/XTQOi0d1RjyZ0wdas8bKs2p0x3Ng==}
    dependencies:
      call-bind: 1.0.2
      for-each: 0.3.3
      is-typed-array: 1.1.10
    dev: true

  /typescript@5.1.3:
    resolution: {integrity: sha512-XH627E9vkeqhlZFQuL+UsyAXEnibT0kWR2FWONlr4sTjvxyJYnyefgrkyECLzM5NenmKzRAy2rR/OlYLA1HkZw==}
    engines: {node: '>=14.17'}
    hasBin: true

  /unbox-primitive@1.0.2:
    resolution: {integrity: sha512-61pPlCD9h51VoreyJ0BReideM3MDKMKnh6+V9L08331ipq6Q8OFXZYiqP6n/tbHx4s5I9uRhcye6BrbkizkBDw==}
    dependencies:
      call-bind: 1.0.2
      has-bigints: 1.0.2
      has-symbols: 1.0.3
      which-boxed-primitive: 1.0.2
    dev: true

  /unicode-trie@2.0.0:
    resolution: {integrity: sha512-x7bc76x0bm4prf1VLg79uhAzKw8DVboClSN5VxJuQ+LKDOVEW9CdH+VY7SP+vX7xCYQqzzgQpFqz15zeLvAtZQ==}
    dependencies:
      pako: 0.2.9
      tiny-inflate: 1.0.3
    dev: false

  /unified@10.1.2:
    resolution: {integrity: sha512-pUSWAi/RAnVy1Pif2kAoeWNBa3JVrx0MId2LASj8G+7AiHWoKZNTomq6LG326T68U7/e263X6fTdcXIy7XnF7Q==}
    dependencies:
      '@types/unist': 2.0.6
      bail: 2.0.2
      extend: 3.0.2
      is-buffer: 2.0.5
      is-plain-obj: 4.1.0
      trough: 2.1.0
      vfile: 5.3.7
    dev: false

  /unist-util-generated@2.0.1:
    resolution: {integrity: sha512-qF72kLmPxAw0oN2fwpWIqbXAVyEqUzDHMsbtPvOudIlUzXYFIeQIuxXQCRCFh22B7cixvU0MG7m3MW8FTq/S+A==}
    dev: false

  /unist-util-is@5.2.1:
    resolution: {integrity: sha512-u9njyyfEh43npf1M+yGKDGVPbY/JWEemg5nH05ncKPfi+kBbKBJoTdsogMu33uhytuLlv9y0O7GH7fEdwLdLQw==}
    dependencies:
      '@types/unist': 2.0.6
    dev: false

  /unist-util-position@4.0.4:
    resolution: {integrity: sha512-kUBE91efOWfIVBo8xzh/uZQ7p9ffYRtUbMRZBNFYwf0RK8koUMx6dGUfwylLOKmaT2cs4wSW96QoYUSXAyEtpg==}
    dependencies:
      '@types/unist': 2.0.6
    dev: false

  /unist-util-stringify-position@3.0.3:
    resolution: {integrity: sha512-k5GzIBZ/QatR8N5X2y+drfpWG8IDBzdnVj6OInRNWm1oXrzydiaAT2OQiA8DPRRZyAKb9b6I2a6PxYklZD0gKg==}
    dependencies:
      '@types/unist': 2.0.6
    dev: false

  /unist-util-visit-parents@5.1.3:
    resolution: {integrity: sha512-x6+y8g7wWMyQhL1iZfhIPhDAs7Xwbn9nRosDXl7qoPTSCy0yNxnKc+hWokFifWQIDGi154rdUqKvbCa4+1kLhg==}
    dependencies:
      '@types/unist': 2.0.6
      unist-util-is: 5.2.1
    dev: false

  /unist-util-visit@4.1.2:
    resolution: {integrity: sha512-MSd8OUGISqHdVvfY9TPhyK2VdUrPgxkUtWSuMHF6XAAFuL4LokseigBnZtPnJMu+FbynTkFNnFlyjxpVKujMRg==}
    dependencies:
      '@types/unist': 2.0.6
      unist-util-is: 5.2.1
      unist-util-visit-parents: 5.1.3
    dev: false

  /untildify@4.0.0:
    resolution: {integrity: sha512-KK8xQ1mkzZeg9inewmFVDNkg3l5LUhoq9kN6iWYB/CC9YMG8HA+c1Q8HwDe6dEX7kErrEVNVBO3fWsVq5iDgtw==}
    engines: {node: '>=8'}
    dev: true

  /update-browserslist-db@1.0.11(browserslist@4.21.5):
    resolution: {integrity: sha512-dCwEFf0/oT85M1fHBg4F0jtLwJrutGoHSQXCh7u4o2t1drG+c0a9Flnqww6XUKSfQMPpJBRjU8d4RXB09qtvaA==}
    hasBin: true
    peerDependencies:
      browserslist: '>= 4.21.0'
    dependencies:
      browserslist: 4.21.5
      escalade: 3.1.1
      picocolors: 1.0.0
    dev: true

  /uri-js@4.4.1:
    resolution: {integrity: sha512-7rKUyy33Q1yc98pQ1DAmLtwX109F7TIfWlW1Ydo8Wl1ii1SeHieeh0HHfPeL2fMXK6z0s8ecKs9frCuLJvndBg==}
    dependencies:
      punycode: 2.3.0
    dev: true

  /use-callback-ref@1.3.0(@types/react@18.2.6)(react@18.2.0):
    resolution: {integrity: sha512-3FT9PRuRdbB9HfXhEq35u4oZkvpJ5kuYbpqhCfmiZyReuRgpnhDlbr2ZEnnuS0RrJAPn6l23xjFg9kpDM+Ms7w==}
    engines: {node: '>=10'}
    peerDependencies:
      '@types/react': ^16.8.0 || ^17.0.0 || ^18.0.0
      react: ^16.8.0 || ^17.0.0 || ^18.0.0
    peerDependenciesMeta:
      '@types/react':
        optional: true
    dependencies:
      '@types/react': 18.2.6
      react: 18.2.0
      tslib: 2.5.0
    dev: false

  /use-composed-ref@1.3.0(react@18.2.0):
    resolution: {integrity: sha512-GLMG0Jc/jiKov/3Ulid1wbv3r54K9HlMW29IWcDFPEqFkSO2nS0MuefWgMJpeHQ9YJeXDL3ZUF+P3jdXlZX/cQ==}
    peerDependencies:
      react: ^16.8.0 || ^17.0.0 || ^18.0.0
    dependencies:
      react: 18.2.0
    dev: false

  /use-isomorphic-layout-effect@1.1.2(@types/react@18.2.6)(react@18.2.0):
    resolution: {integrity: sha512-49L8yCO3iGT/ZF9QttjwLF/ZD9Iwto5LnH5LmEdk/6cFmXddqi2ulF0edxTwjj+7mqvpVVGQWvbXZdn32wRSHA==}
    peerDependencies:
      '@types/react': '*'
      react: ^16.8.0 || ^17.0.0 || ^18.0.0
    peerDependenciesMeta:
      '@types/react':
        optional: true
    dependencies:
      '@types/react': 18.2.6
      react: 18.2.0
    dev: false

  /use-latest@1.2.1(@types/react@18.2.6)(react@18.2.0):
    resolution: {integrity: sha512-xA+AVm/Wlg3e2P/JiItTziwS7FK92LWrDB0p+hgXloIMuVCeJJ8v6f0eeHyPZaJrM+usM1FkFfbNCrJGs8A/zw==}
    peerDependencies:
      '@types/react': '*'
      react: ^16.8.0 || ^17.0.0 || ^18.0.0
    peerDependenciesMeta:
      '@types/react':
        optional: true
    dependencies:
      '@types/react': 18.2.6
      react: 18.2.0
      use-isomorphic-layout-effect: 1.1.2(@types/react@18.2.6)(react@18.2.0)
    dev: false

  /use-sidecar@1.1.2(@types/react@18.2.6)(react@18.2.0):
    resolution: {integrity: sha512-epTbsLuzZ7lPClpz2TyryBfztm7m+28DlEv2ZCQ3MDr5ssiwyOwGH/e5F9CkfWjJ1t4clvI58yF822/GUkjjhw==}
    engines: {node: '>=10'}
    peerDependencies:
      '@types/react': ^16.9.0 || ^17.0.0 || ^18.0.0
      react: ^16.8.0 || ^17.0.0 || ^18.0.0
    peerDependenciesMeta:
      '@types/react':
        optional: true
    dependencies:
      '@types/react': 18.2.6
      detect-node-es: 1.1.0
      react: 18.2.0
      tslib: 2.5.0
    dev: false

  /use-sync-external-store@1.2.0(react@18.2.0):
    resolution: {integrity: sha512-eEgnFxGQ1Ife9bzYs6VLi8/4X6CObHMw9Qr9tPY43iKwsPw8xE8+EFsf/2cFZ5S3esXgpWgtSCtLNS41F+sKPA==}
    peerDependencies:
      react: ^16.8.0 || ^17.0.0 || ^18.0.0
    dependencies:
      react: 18.2.0
    dev: false

  /util-deprecate@1.0.2:
    resolution: {integrity: sha512-EPD5q1uXyFxJpCrLnCc1nHnq3gOa6DZBocAIiI2TaSCA7VCJ1UJDMagCzIkXNsUYfD1daK//LTEQ8xiIbrHtcw==}
    dev: true

  /uvu@0.5.6:
    resolution: {integrity: sha512-+g8ENReyr8YsOc6fv/NVJs2vFdHBnBNdfE49rshrTzDWOlUx4Gq7KOS2GD8eqhy2j+Ejq29+SbKH8yjkAqXqoA==}
    engines: {node: '>=8'}
    hasBin: true
    dependencies:
      dequal: 2.0.3
      diff: 5.1.0
      kleur: 4.1.5
      sade: 1.8.1
    dev: false

  /vfile-message@3.1.4:
    resolution: {integrity: sha512-fa0Z6P8HUrQN4BZaX05SIVXic+7kE3b05PWAtPuYP9QLHsLKYR7/AlLW3NtOrpXRLeawpDLMsVkmk5DG0NXgWw==}
    dependencies:
      '@types/unist': 2.0.6
      unist-util-stringify-position: 3.0.3
    dev: false

  /vfile@5.3.7:
    resolution: {integrity: sha512-r7qlzkgErKjobAmyNIkkSpizsFPYiUPuJb5pNW1RB4JcYVZhs4lIbVqk8XPk033CV/1z8ss5pkax8SuhGpcG8g==}
    dependencies:
      '@types/unist': 2.0.6
      is-buffer: 2.0.5
      unist-util-stringify-position: 3.0.3
      vfile-message: 3.1.4
    dev: false

  /vue@3.3.4:
    resolution: {integrity: sha512-VTyEYn3yvIeY1Py0WaYGZsXnz3y5UnGi62GjVEqvEGPl6nxbOrCXbVOTQWBEJUqAyTUk2uJ5JLVnYJ6ZzGbrSw==}
    dependencies:
      '@vue/compiler-dom': 3.3.4
      '@vue/compiler-sfc': 3.3.4
      '@vue/runtime-dom': 3.3.4
      '@vue/server-renderer': 3.3.4(vue@3.3.4)
      '@vue/shared': 3.3.4
    dev: false

  /watchpack@2.4.0:
    resolution: {integrity: sha512-Lcvm7MGST/4fup+ifyKi2hjyIAwcdI4HRgtvTpIUxBRhB+RFtUh8XtDOxUfctVCnhVi+QQj49i91OyvzkJl6cg==}
    engines: {node: '>=10.13.0'}
    dependencies:
      glob-to-regexp: 0.4.1
      graceful-fs: 4.2.11
    dev: false

  /webidl-conversions@3.0.1:
    resolution: {integrity: sha512-2JAn3z8AR6rjK8Sm8orRC0h/bcl/DqL7tRPdGZ4I1CjdF+EaMLmYxBHyXuKL849eucPFhvBoxMsflfOb8kxaeQ==}
    dev: false

  /whatwg-fetch@3.6.2:
    resolution: {integrity: sha512-bJlen0FcuU/0EMLrdbJ7zOnW6ITZLrZMIarMUVmdKtsGvZna8vxKYaexICWPfZ8qwf9fzNq+UEIZrnSaApt6RA==}
    dev: false

  /whatwg-url@5.0.0:
    resolution: {integrity: sha512-saE57nupxk6v3HY35+jzBwYa0rKSy0XR8JSxZPwgLr7ys0IBzhGviA1/TUGJLmSVqs8pb9AnvICXEuOHLprYTw==}
    dependencies:
      tr46: 0.0.3
      webidl-conversions: 3.0.1
    dev: false

  /which-boxed-primitive@1.0.2:
    resolution: {integrity: sha512-bwZdv0AKLpplFY2KZRX6TvyuN7ojjr7lwkg6ml0roIy9YeuSr7JS372qlNW18UQYzgYK9ziGcerWqZOmEn9VNg==}
    dependencies:
      is-bigint: 1.0.4
      is-boolean-object: 1.1.2
      is-number-object: 1.0.7
      is-string: 1.0.7
      is-symbol: 1.0.4
    dev: true

  /which-collection@1.0.1:
    resolution: {integrity: sha512-W8xeTUwaln8i3K/cY1nGXzdnVZlidBcagyNFtBdD5kxnb4TvGKR7FfSIS3mYpwWS1QUCutfKz8IY8RjftB0+1A==}
    dependencies:
      is-map: 2.0.2
      is-set: 2.0.2
      is-weakmap: 2.0.1
      is-weakset: 2.0.2
    dev: true

  /which-typed-array@1.1.9:
    resolution: {integrity: sha512-w9c4xkx6mPidwp7180ckYWfMmvxpjlZuIudNtDf4N/tTAUB8VJbX25qZoAsrtGuYNnGw3pa0AXgbGKRB8/EceA==}
    engines: {node: '>= 0.4'}
    dependencies:
      available-typed-arrays: 1.0.5
      call-bind: 1.0.2
      for-each: 0.3.3
      gopd: 1.0.1
      has-tostringtag: 1.0.0
      is-typed-array: 1.1.10
    dev: true

  /which@2.0.2:
    resolution: {integrity: sha512-BLI3Tl1TW3Pvl70l3yq3Y64i+awpwXqsGBYWkkqMtnbXgrMD+yj7rhW0kuEDxzJaYXGjEW5ogapKNMEKNMjibA==}
    engines: {node: '>= 8'}
    hasBin: true
    dependencies:
      isexe: 2.0.0
    dev: true

  /word-wrap@1.2.3:
    resolution: {integrity: sha512-Hz/mrNwitNRh/HUAtM/VT/5VH+ygD6DV7mYKZAtHOrbs8U7lvPS6xf7EJKMF0uW1KJCl0H701g3ZGus+muE5vQ==}
    engines: {node: '>=0.10.0'}
    dev: true

  /wordwrap@1.0.0:
    resolution: {integrity: sha512-gvVzJFlPycKc5dZN4yPkP8w7Dc37BtP1yczEneOb4uq34pXZcvrtRTmWV8W+Ume+XCxKgbjM+nevkyFPMybd4Q==}
    dev: true

  /wrappy@1.0.2:
    resolution: {integrity: sha512-l4Sp/DRseor9wL6EvV2+TuQn63dMkPjZ/sp9XkghTEbV9KlPS1xUsZ3u7/IQO4wxtcFB4bgpQPRcR3QCvezPcQ==}
    dev: true

  /xtend@4.0.2:
    resolution: {integrity: sha512-LKYU1iAXJXUgAXn9URjiu+MWhyUXHsvfp7mcuYm9dSUKK0/CjtrUwFAxD82/mCWbtLsGjFIad0wIsod4zrTAEQ==}
    engines: {node: '>=0.4'}
    dev: false

  /yallist@4.0.0:
    resolution: {integrity: sha512-3wdGidZyq5PB084XLES5TpOSRA3wjXAlIWMhum2kRcv/41Sn2emQ0dycQW4uZXLejwKvg6EsvbdlVL+FYEct7A==}
    dev: true

  /yaml@2.2.2:
    resolution: {integrity: sha512-CBKFWExMn46Foo4cldiChEzn7S7SRV+wqiluAb6xmueD/fGyRHIhX8m14vVGgeFWjN540nKCNVj6P21eQjgTuA==}
    engines: {node: '>= 14'}
    dev: true

  /yocto-queue@0.1.0:
    resolution: {integrity: sha512-rVksvsnNCdJ/ohGc6xgPwyN8eheCxsiLM8mxuE/t/mOVqJewPuO1miLpTHQiRgTKCLexL4MeAFVagts7HmNZ2Q==}
    engines: {node: '>=10'}
    dev: true

  /yoga-wasm-web@0.3.3:
    resolution: {integrity: sha512-N+d4UJSJbt/R3wqY7Coqs5pcV0aUj2j9IaQ3rNj9bVCLld8tTGKRa2USARjnvZJWVx1NDmQev8EknoczaOQDOA==}
    dev: false

  /zod@3.21.4:
    resolution: {integrity: sha512-m46AKbrzKVzOzs/DZgVnG5H55N1sv1M8qZU3A8RIKbs3mrACDNeIOeilDymVb2HdmP8uwshOCF4uJ8uM9rCqJw==}

  /zwitch@2.0.4:
    resolution: {integrity: sha512-bXE4cR/kVZhKZX/RjPEflHaKVhUVl85noU3v6b8apfQEc1x4A+zBxjZ4lN8LqGd6WZ3dl98pY4o717VFmoPp+A==}
    dev: false<|MERGE_RESOLUTION|>--- conflicted
+++ resolved
@@ -168,13 +168,8 @@
     engines: {node: '>=10'}
     dev: true
 
-<<<<<<< HEAD
   /@auth/core@0.0.0-manual.8fcd46b0:
     resolution: {integrity: sha512-KuhvZ0hHz6NvMAgAi+su0dJOD0YAiOWGaLswyfGK5RsG/cdhqyyiII9HOTaZbWZAKir0UGYb8SlN+owhV30JXg==}
-=======
-  /@auth/core@0.8.2:
-    resolution: {integrity: sha512-swqJ7tKFlqiYIl1znFGrrawUv1F6rwL+/f3DoeWDaZLnr2phiHFaZsvNvLK7WBJhnJbel78Vd3GznuR31AnFUw==}
->>>>>>> 2dad7170
     peerDependencies:
       nodemailer: ^6.8.0
     peerDependenciesMeta:
@@ -189,13 +184,8 @@
       preact-render-to-string: 5.2.3(preact@10.11.3)
     dev: false
 
-<<<<<<< HEAD
   /@auth/nextjs@0.0.0-manual.179c08d4(next@13.4.7-canary.1)(react@18.2.0):
     resolution: {integrity: sha512-HVuDgb6xlYLV5mHTGc0Pycg8BlwtcvjvS+54QXEbOBpA5tulzKxAH8QlCoKj5R9XHW9hP9DiCnvXyVV9x2N+jA==}
-=======
-  /@auth/nextjs@0.0.0-manual.223c6467(next@13.4.7-canary.1)(react@18.2.0):
-    resolution: {integrity: sha512-nO6TMZ67ysq5lwpffQofxVLlTDHBLYX2x6VNXCXqbOoapofAk1qKyJ57lelHQdgV3py6qqWej/bTa4fDL19IDw==}
->>>>>>> 2dad7170
     peerDependencies:
       next: ^13.4.2
       react: ^18.2.0
@@ -4166,13 +4156,8 @@
       nodemailer:
         optional: true
     dependencies:
-<<<<<<< HEAD
       '@auth/core': 0.0.0-manual.8fcd46b0
       '@auth/nextjs': 0.0.0-manual.179c08d4(next@13.4.7-canary.1)(react@18.2.0)
-=======
-      '@auth/core': 0.8.2
-      '@auth/nextjs': 0.0.0-manual.223c6467(next@13.4.7-canary.1)(react@18.2.0)
->>>>>>> 2dad7170
       next: 13.4.7-canary.1(react-dom@18.2.0)(react@18.2.0)
       react: 18.2.0
       react-dom: 18.2.0(react@18.2.0)
